#include <thread>

#include <dns_forwarder.h>
#include <default_verifier.h>
#include <ag_utils.h>
#include <ag_cache.h>
#include <string>
#include <cstring>

#include <ldns/ldns.h>


#define errlog_id(l_, pkt_, fmt_, ...) errlog((l_), "[{}] " fmt_, ldns_pkt_id(pkt_), ##__VA_ARGS__)
#define errlog_fid(l_, pkt_, fmt_, ...) errlog((l_), "[{}] {} " fmt_, ldns_pkt_id(pkt_), __func__, ##__VA_ARGS__)
#define warnlog_id(l_, pkt_, fmt_, ...) warnlog((l_), "[{}] " fmt_, ldns_pkt_id(pkt_), ##__VA_ARGS__)
#define warnlog_fid(l_, pkt_, fmt_, ...) warnlog((l_), "[{}] {} " fmt_, ldns_pkt_id(pkt_), __func__, ##__VA_ARGS__)
#define dbglog_id(l_, pkt_, fmt_, ...) dbglog((l_), "[{}] " fmt_, ldns_pkt_id(pkt_), ##__VA_ARGS__)
#define dbglog_fid(l_, pkt_, fmt_, ...) dbglog((l_), "[{}] {} " fmt_, ldns_pkt_id(pkt_), __func__, ##__VA_ARGS__)
#define tracelog_id(l_, pkt_, fmt_, ...) tracelog((l_), "[{}] " fmt_, ldns_pkt_id(pkt_), ##__VA_ARGS__)
#define tracelog_fid(l_, pkt_, fmt_, ...) tracelog((l_), "[{}] {} " fmt_, ldns_pkt_id(pkt_), __func__, ##__VA_ARGS__)


using namespace ag;
using namespace std::chrono;


static constexpr std::string_view MOZILLA_DOH_HOST = "use-application-dns.net.";

// An ldns_buffer grows automatically.
// We set the initial capacity so that most responses will fit without reallocations.
static constexpr size_t RESPONSE_BUFFER_INITIAL_CAPACITY = 512;


struct dns_forwarder::application_verifier : public certificate_verifier {
    const dnsproxy_events *events = nullptr;

    explicit application_verifier(const dnsproxy_events *events)
        : events(events)
    {}

    static std::optional<std::vector<uint8_t>> serialize_certificate(X509 *cert) {
        std::vector<uint8_t> out;
        if (int len = i2d_X509(cert, nullptr); len <= 0) {
            return std::nullopt;
        } else {
            out.resize(len);
        }
        unsigned char *buffer = (unsigned char *)out.data();
        i2d_X509(cert, (unsigned char **)&buffer);
        return out;
    }

    err_string verify(X509_STORE_CTX *ctx, std::string_view host) const override {
        if (err_string err = verify_host_name(X509_STORE_CTX_get0_cert(ctx), host); err.has_value()) {
            return err;
        }

        certificate_verification_event event = {};

        std::optional<std::vector<uint8_t>> serialized = serialize_certificate(X509_STORE_CTX_get0_cert(ctx));
        if (!serialized.has_value()) {
            return "Failed to serialize certificate";
        }
        event.certificate = std::move(serialized.value());

        STACK_OF(X509) *chain = X509_STORE_CTX_get0_untrusted(ctx);
        event.chain.reserve(sk_X509_num(chain));
        for (size_t i = 0; i < sk_X509_num(chain); ++i) {
            X509 *cert = sk_X509_value(chain, i);
            serialized = serialize_certificate(cert);
            if (serialized.has_value()) {
                event.chain.emplace_back(std::move(serialized.value()));
            } else {
                event.chain.clear();
                break;
            }
        }

        return this->events->on_certificate_verification(std::move(event));
    }
};


static void log_packet(const logger &log, const ldns_pkt *packet, const char *pkt_name) {
    if (!log->should_log((spdlog::level::level_enum)DEBUG)) {
        return;
    }

    ldns_buffer *str_dns = ldns_buffer_new(RESPONSE_BUFFER_INITIAL_CAPACITY);
    ldns_status status = ldns_pkt2buffer_str(str_dns, packet);
    if (status != LDNS_STATUS_OK) {
        dbglog_id(log, packet, "Failed to print {}: {} ({})"
            , pkt_name, ldns_get_errorstr_by_id(status), status);
    } else {
        dbglog_id(log, packet, "{}:\n{}", pkt_name, (char*)ldns_buffer_begin(str_dns));
    }
    ldns_buffer_free(str_dns);
}

static ldns_pkt *create_response_by_request(const ldns_pkt *request) {
    const ldns_rr *question = ldns_rr_list_rr(ldns_pkt_question(request), 0);
    ldns_rr_type type = ldns_rr_get_type(question);
    if (type != LDNS_RR_TYPE_AAAA) {
        type = LDNS_RR_TYPE_A;
    }
    ldns_pkt *response = ldns_pkt_query_new(ldns_rdf_clone(ldns_rr_owner(question)),
        type, LDNS_RR_CLASS_IN, LDNS_RD | LDNS_RA);
    assert(response != nullptr);
    ldns_pkt_set_id(response, ldns_pkt_id(request));
    ldns_pkt_set_qr(response, true); // answer flag
    ldns_pkt_set_qdcount(response, ldns_pkt_section_count(request, LDNS_SECTION_QUESTION));
    ldns_rr_list_deep_free(ldns_pkt_question(response));
    ldns_pkt_set_question(response, ldns_pkt_get_section_clone(request, LDNS_SECTION_QUESTION));
    return response;
}

static std::string get_mbox(const ldns_pkt *request) {
    const ldns_rr *question = ldns_rr_list_rr(ldns_pkt_question(request), 0);

    char *zone = ldns_rdf2str(ldns_rr_owner(question));
    std::string mbox = AG_FMT("hostmaster.{}",
        (zone != nullptr && strlen(zone) > 0 && zone[0] != '.') ? zone : "");
    free(zone);

    return mbox;
}

// Taken from AdGuardHome/dnsforward.go/genSOA
static ldns_rr *create_soa(const ldns_pkt *request, const dnsproxy_settings *settings, uint32_t retry_secs = 900) {
    const ldns_rr *question = ldns_rr_list_rr(ldns_pkt_question(request), 0);
    std::string mbox = get_mbox(request);

    ldns_rr *soa = ldns_rr_new();
    assert(soa != nullptr);
    ldns_rr_set_owner(soa, ldns_rdf_clone(ldns_rr_owner(question)));
    ldns_rr_set_ttl(soa, settings->blocked_response_ttl_secs);
    ldns_rr_set_type(soa, LDNS_RR_TYPE_SOA);
    ldns_rr_set_class(soa, LDNS_RR_CLASS_IN);
    // fill soa rdata
    ldns_rr_push_rdf(soa, ldns_dname_new_frm_str("fake-for-negative-caching.adguard.com.")); // MNAME
    ldns_rr_push_rdf(soa, ldns_dname_new_frm_str(mbox.c_str())); // RNAME
    ldns_rr_push_rdf(soa, ldns_native2rdf_int32(LDNS_RDF_TYPE_TIME, time(nullptr) + 100500)); // SERIAL
    ldns_rr_push_rdf(soa, ldns_native2rdf_int32(LDNS_RDF_TYPE_PERIOD, 1800)); // REFRESH
    ldns_rr_push_rdf(soa, ldns_native2rdf_int32(LDNS_RDF_TYPE_PERIOD, retry_secs)); // RETRY
    ldns_rr_push_rdf(soa, ldns_native2rdf_int32(LDNS_RDF_TYPE_PERIOD, 604800)); // EXPIRE
    ldns_rr_push_rdf(soa, ldns_native2rdf_int32(LDNS_RDF_TYPE_PERIOD, 86400)); // MINIMUM
    return soa;
}

static ldns_pkt *create_nxdomain_response(const ldns_pkt *request, const dnsproxy_settings *settings) {
    ldns_pkt *response = create_response_by_request(request);
    ldns_pkt_set_rcode(response, LDNS_RCODE_NXDOMAIN);
    ldns_pkt_push_rr(response, LDNS_SECTION_AUTHORITY, create_soa(request, settings));
    return response;
}

static ldns_pkt *create_ipv6_blocking_response(const ldns_pkt *request, const dnsproxy_settings *settings) {
    ldns_pkt *response = create_response_by_request(request);
    ldns_pkt_set_rcode(response, LDNS_RCODE_NOERROR);
    ldns_pkt_push_rr(response, LDNS_SECTION_AUTHORITY, create_soa(request, settings, 60));
    return response;
}

static ldns_pkt *create_arecord_response(const ldns_pkt *request, const dnsproxy_settings *settings,
        const dnsfilter::rule **rules) {
    const ldns_rr *question = ldns_rr_list_rr(ldns_pkt_question(request), 0);

    ldns_rr *answer = ldns_rr_new();
    assert(answer != nullptr);
    ldns_rr_set_owner(answer, ldns_rdf_clone(ldns_rr_owner(question)));
    ldns_rr_set_ttl(answer, settings->blocked_response_ttl_secs);
    ldns_rr_set_type(answer, LDNS_RR_TYPE_A);
    ldns_rr_set_class(answer, LDNS_RR_CLASS_IN);
    for (size_t i = 0; rules[i] != nullptr; ++i) {
        const std::string &ip = rules[i]->ip.value();
        ldns_rr_push_rdf(answer, ldns_rdf_new_frm_str(LDNS_RDF_TYPE_A, ip.c_str()));
    }

    ldns_pkt *response = create_response_by_request(request);
    ldns_pkt_push_rr(response, LDNS_SECTION_ANSWER, answer);
    return response;
}

static ldns_pkt *create_aaaarecord_response(const ldns_pkt *request, const dnsproxy_settings *settings,
        const dnsfilter::rule **rules) {
    const ldns_rr *question = ldns_rr_list_rr(ldns_pkt_question(request), 0);

    ldns_rr *answer = ldns_rr_new();
    assert(answer != nullptr);
    ldns_rr_set_owner(answer, ldns_rdf_clone(ldns_rr_owner(question)));
    ldns_rr_set_ttl(answer, settings->blocked_response_ttl_secs);
    ldns_rr_set_type(answer, LDNS_RR_TYPE_AAAA);
    ldns_rr_set_class(answer, LDNS_RR_CLASS_IN);
    for (size_t i = 0; rules[i] != nullptr; ++i) {
        const std::string &ip = rules[i]->ip.value();
        ldns_rr_push_rdf(answer, ldns_rdf_new_frm_str(LDNS_RDF_TYPE_AAAA, ip.c_str()));
    }

    ldns_pkt *response = create_response_by_request(request);
    ldns_pkt_push_rr(response, LDNS_SECTION_ANSWER, answer);
    return response;
}

static ldns_pkt *create_response_with_ips(const ldns_pkt *request, const dnsproxy_settings *settings,
        const std::vector<const dnsfilter::rule *> &rules) {
    const ldns_rr *question = ldns_rr_list_rr(ldns_pkt_question(request), 0);
    ldns_rr_type type = ldns_rr_get_type(question);
    if (type == LDNS_RR_TYPE_A) {
        const dnsfilter::rule *ipv4_rules[rules.size() + 1];
        std::fill(ipv4_rules, ipv4_rules + rules.size() + 1, nullptr);
        size_t num = 0;
        for (const dnsfilter::rule *r : rules) {
            if (utils::is_valid_ip4(r->ip.value())) {
                ipv4_rules[num++] = r;
            }
        }
        if (num > 0) {
            return create_arecord_response(request, settings, ipv4_rules);
        }
    } else if (type == LDNS_RR_TYPE_AAAA) {
        const dnsfilter::rule *ipv6_rules[rules.size() + 1];
        std::fill(ipv6_rules, ipv6_rules + rules.size() + 1, nullptr);
        size_t num = 0;
        for (const dnsfilter::rule *r : rules) {
            if (!utils::is_valid_ip4(r->ip.value())) {
                ipv6_rules[num++] = r;
            }
        }
        if (num > 0) {
            return create_aaaarecord_response(request, settings, ipv6_rules);
        }
    }
    // empty response
    ldns_pkt *response = create_response_by_request(request);
    ldns_pkt_push_rr(response, LDNS_SECTION_AUTHORITY, create_soa(request, settings));
    return response;
}

static ldns_pkt *create_blocking_response(const ldns_pkt *request, const dnsproxy_settings *settings,
        const std::vector<const dnsfilter::rule *> &rules) {
    const ldns_rr *question = ldns_rr_list_rr(ldns_pkt_question(request), 0);
    ldns_rr_type type = ldns_rr_get_type(question);
    ldns_pkt *response;
    if ((type != LDNS_RR_TYPE_A && type != LDNS_RR_TYPE_AAAA)
            || !rules[0]->ip.has_value()) {
        response = create_nxdomain_response(request, settings);
    } else {
        response = create_response_with_ips(request, settings, rules);
    }
    return response;
}

static ldns_pkt *create_servfail_response(const ldns_pkt *request) {
    ldns_pkt *response = create_response_by_request(request);
    ldns_pkt_set_rcode(response, LDNS_RCODE_SERVFAIL);
    return response;
}

static void set_event_rules(dns_request_processed_event &event, const std::vector<const dnsfilter::rule *> &rules) {
    event.rules.clear();
    event.rules.reserve(rules.size());

    event.filter_list_ids.clear();
    event.filter_list_ids.reserve(rules.size());

    for (const dnsfilter::rule *rule : rules) {
        event.rules.push_back(rule->text);
        event.filter_list_ids.push_back(rule->filter_id);
    }

    event.whitelist = rules.size() > 0 && rules[0]->props.test(dnsfilter::RP_EXCEPTION);
}

/**
 * Format RR list using the following format:
 * <Type>, <RDFs, space separated>\n
 * e.g.:
 * A, 1.2.3.4
 * AAAA, 12::34
 * CNAME, google.com.
 */
static std::string rr_list_to_string(const ldns_rr_list *rr_list) {
    if (rr_list == nullptr) {
        return {};
    }
    ag::allocated_ptr<char> answer(ldns_rr_list2str(rr_list));
    if (answer == nullptr) {
        return {};
    }
    std::string_view answer_view = answer.get();
    std::string out;
    out.reserve(answer_view.size());
    auto answer_parts = ag::utils::split_by(answer_view, '\t');
    auto it = answer_parts.begin();
    if (answer_parts.size() >= 4) {
        it++; // Skip owner
        it++; // Skip ttl
        it++; // Skip class
        out += *it++; // Add type
        out += ',';
        // Add serialized RDFs
        while (it != answer_parts.end()) {
            out += ' ';
            out += *it++;
        }
    }
    return out;
}

void dns_forwarder::finalize_processed_event(dns_request_processed_event &event, const ldns_pkt *request,
                                             const ldns_pkt *response, const ldns_pkt *original_response,
                                             const upstream *upstream, err_string error) const {
    if (request != nullptr) {
        const ldns_rr *question = ldns_rr_list_rr(ldns_pkt_question(request), 0);
        char *type = ldns_rr_type2str(ldns_rr_get_type(question));
        event.type = type;
        free(type);
    } else {
        event.type.clear();
    }

    if (response != nullptr) {
        auto status = ag::allocated_ptr<char>(ldns_pkt_rcode2str(ldns_pkt_get_rcode(response)));
        event.status = status != nullptr ? status.get() : "";
        event.answer = rr_list_to_string(ldns_pkt_answer(response));
    } else {
        event.status.clear();
        event.answer.clear();
    }

    if (original_response != nullptr) {
        event.original_answer = rr_list_to_string(ldns_pkt_answer(original_response));
    } else {
        event.original_answer.clear();
    }

    if (upstream != nullptr) {
        event.upstream_addr = upstream->opts.address;
    } else {
        event.upstream_addr.clear();
    }

    if (error.has_value()) {
        event.error = std::move(error.value());
    } else {
        event.error.clear();
    }

    event.elapsed = duration_cast<milliseconds>(system_clock::now().time_since_epoch()).count() - event.start_time;
    if (this->events->on_request_processed != nullptr) {
        this->events->on_request_processed(event);
    }
}

// If we know any DNS64 prefixes, request A RRs from `upstream` and
// return a synthesized AAAA response or nullptr if synthesis was unsuccessful
ldns_pkt_ptr dns_forwarder::try_dns64_aaaa_synthesis(upstream *upstream, const ldns_pkt_ptr &request,
        const ldns_pkt_ptr &response) const {
    std::scoped_lock l(this->dns64_prefixes->mtx);

    if (this->dns64_prefixes->val.empty()) {
        // No prefixes
        return nullptr;
    }

    const ldns_rr *question = ldns_rr_list_rr(ldns_pkt_question(request.get()), 0);
    if (!question || !ldns_rr_owner(question)) {
        dbglog_fid(log, request.get(), "DNS64: could not synthesize AAAA response: invalid request");
        return nullptr;
    }

    const ldns_pkt_ptr request_a(ldns_pkt_query_new(ldns_rdf_clone(ldns_rr_owner(question)),
        LDNS_RR_TYPE_A, LDNS_RR_CLASS_IN, 0));

    ldns_pkt_set_cd(request_a.get(), ldns_pkt_cd(request.get()));
    ldns_pkt_set_rd(request_a.get(), ldns_pkt_rd(request.get()));

    const auto[response_a, err] = upstream->exchange(request_a.get());
    if (err.has_value()) {
        dbglog_fid(log, request.get(),
            "DNS64: could not synthesize AAAA response: upstream failed to perform A query: {}", err->c_str());
        return nullptr;
    }

    const size_t ancount = ldns_pkt_ancount(response_a.get());
    if (ancount == 0) {
        dbglog_fid(log, request.get(), "DNS64: could not synthesize AAAA response: upstream returned no A records");
        return nullptr;
    }

    ldns_rr_list *aaaa_list = ldns_rr_list_new();
    for (size_t i = 0; i < ancount; ++i) {
        const ldns_rr *a_rr = ldns_rr_list_rr(ldns_pkt_answer(response_a.get()), i);

        if (LDNS_RR_TYPE_A != ldns_rr_get_type(a_rr)) {
            continue;
        }

        const auto rdf = ldns_rr_rdf(a_rr, 0); // first and only field
        if (!rdf) {
            continue;
        }

        const uint8_view ip4{ldns_rdf_data(rdf), ldns_rdf_size(rdf)};

        for (const uint8_vector &pref : this->dns64_prefixes->val) { // assume `dns64_prefixes->mtx` is held
            const auto[ip6, err_synth] = dns64::synthesize_ipv4_embedded_ipv6_address({pref.data(), std::size(pref)}, ip4);
            if (err_synth.has_value()) {
                dbglog_fid(log, request.get(),
                    "DNS64: could not synthesize IPv4-embedded IPv6: {}", err_synth->c_str());
                continue; // Try the next prefix
            }

            ldns_rr *aaaa_rr = ldns_rr_clone(a_rr);
            ldns_rr_set_type(aaaa_rr, LDNS_RR_TYPE_AAAA);
            ldns_rdf_deep_free(ldns_rr_pop_rdf(aaaa_rr)); // ip4 view becomes invalid here
            ldns_rr_push_rdf(aaaa_rr, ldns_rdf_new_frm_data(LDNS_RDF_TYPE_AAAA, ip6.size(), ip6.data()));

            ldns_rr_list_push_rr(aaaa_list, aaaa_rr);
        }
    }

    const size_t aaaa_rr_count = ldns_rr_list_rr_count(aaaa_list);
    dbglog_fid(log, request.get(), "DNS64: synthesized AAAA RRs: {}", aaaa_rr_count);
    if (aaaa_rr_count == 0) {
        ldns_rr_list_free(aaaa_list);
        return nullptr;
    }

    ldns_pkt *aaaa_resp = ldns_pkt_new();
    ldns_pkt_set_id(aaaa_resp, ldns_pkt_id(request.get()));
    ldns_pkt_set_rd(aaaa_resp, ldns_pkt_rd(request.get()));

    ldns_rr_list_deep_free(ldns_pkt_question(aaaa_resp));
    ldns_pkt_set_qdcount(aaaa_resp, ldns_pkt_qdcount(request.get()));
    ldns_pkt_set_question(aaaa_resp, ldns_pkt_get_section_clone(request.get(), LDNS_SECTION_QUESTION));

    ldns_rr_list_deep_free(ldns_pkt_answer(aaaa_resp));
    ldns_pkt_set_ancount(aaaa_resp, aaaa_rr_count);
    ldns_pkt_set_answer(aaaa_resp, aaaa_list);

    return ldns_pkt_ptr(aaaa_resp);
}

static std::vector<uint8_t> transform_response_to_raw_data(const ldns_pkt *message) {
    ldns_buffer *buffer = ldns_buffer_new(RESPONSE_BUFFER_INITIAL_CAPACITY);
    ldns_status status = ldns_pkt2buffer_wire(buffer, message);
    assert(status == LDNS_STATUS_OK);
    // @todo: custom allocator will allow to avoid data copy
    std::vector<uint8_t> data =
        { ldns_buffer_at(buffer, 0), ldns_buffer_at(buffer, 0) + ldns_buffer_position(buffer) };
    ldns_buffer_free(buffer);
    return data;
}


dns_forwarder::dns_forwarder() = default;

dns_forwarder::~dns_forwarder() = default;

bool dns_forwarder::init(const dnsproxy_settings &settings, const dnsproxy_events &events) {
    this->log = create_logger("DNS forwarder");
    infolog(log, "Initializing forwarder...");

    this->settings = &settings;
    this->events = &events;

    if (events.on_certificate_verification != nullptr) {
        dbglog(log, "Using application_verifier");
        this->cert_verifier = std::make_shared<application_verifier>(this->events);
    } else {
        dbglog(log, "Using default_verifier");
        this->cert_verifier = std::make_shared<default_verifier>();
    }

    infolog(log, "Initializing upstreams...");
    upstream_factory us_factory({ this->cert_verifier.get(), this->settings->ipv6_available });
    this->upstreams.reserve(settings.upstreams.size());
    for (const upstream::options &options : settings.upstreams) {
        infolog(log, "Initializing upstream {}...", options.address);
        auto[upstream, err] = us_factory.create_upstream(options);
        if (err.has_value()) {
            errlog(log, "Failed to create upstream: {}", err.value());
        } else {
            this->upstreams.emplace_back(std::move(upstream));
            infolog(log, "Upstream created successfully");
        }
    }
    if (this->upstreams.empty()) {
        errlog(log, "Failed to initialized any upstream");
        this->deinit();
        return false;
    }
    infolog(log, "Upstreams initialized");

    infolog(log, "Initializing filtering module...");
    std::optional<dnsfilter::handle> handle = this->filter.create(settings.filter_params);
    if (!handle.has_value()) {
        errlog(log, "Failed to initialize filtering module");
        this->deinit();
        return false;
    }
    this->filter_handle = handle.value();
    infolog(log, "Filtering module initialized");

    this->dns64_prefixes = std::make_shared<with_mtx<std::vector<uint8_vector>>>();
    if (settings.dns64.has_value()) {
        infolog(log, "DNS64 discovery is enabled");

        std::thread prefixes_discovery_thread([uss = settings.dns64->upstreams,
                                               verifier = this->cert_verifier,
                                               prefixes = this->dns64_prefixes,
                                               logger = this->log,
                                               max_tries = settings.dns64->max_tries,
                                               wait_time = settings.dns64->wait_time]() {
                upstream_factory us_factory({ verifier.get() });
                auto i = max_tries;
                while (i--) {
                    std::this_thread::sleep_for(wait_time);
                    for (auto &us : uss) {
                        auto[upstream, err_upstream] = us_factory.create_upstream(us);
                        if (err_upstream.has_value()) {
                            dbglog(logger, "DNS64: failed to create DNS64 upstream: {}", err_upstream->c_str());
                            continue;
                        }

                        auto[result, err_prefixes] = dns64::discover_prefixes(upstream);
                        if (err_prefixes.has_value()) {
                            dbglog(logger, "DNS64: error discovering prefixes: {}", err_prefixes->c_str());
                            continue;
                        }

                        if (result.empty()) {
                            dbglog(logger, "DNS64: no prefixes discovered, retrying");
                            continue;
                        }

                        std::scoped_lock l(prefixes->mtx);
                        prefixes->val = std::move(result);

                        infolog(logger, "DNS64 prefixes discovered: {}", prefixes->val.size());
                        return;
                    }
                }

                errlog(logger, "DNS64: failed to discover any prefixes");
            }
        );

        prefixes_discovery_thread.detach();
    }

    {
        std::scoped_lock l(this->response_cache.mtx);
        this->response_cache.val.set_capacity(this->settings->dns_cache_size);
    }

    infolog(log, "Forwarder initialized");
    return true;
}

void dns_forwarder::deinit() {
    this->settings = nullptr;
    this->upstreams.clear();
    this->filter.destroy(this->filter_handle);
    {
        std::scoped_lock l(this->response_cache.mtx);
        this->response_cache.val.clear();
    }
}

// Returns a response synthesized from the cached template, or nullptr if no cache entry satisfies the given key
ldns_pkt_ptr dns_forwarder::create_response_from_cache(const cache_key &key, const ldns_pkt *request) {
    if (!this->settings->dns_cache_size) {
        // Caching disabled
        return nullptr;
    }

    ldns_pkt_ptr response = nullptr;
    uint32_t ttl = 0;
    {
        std::shared_lock l(this->response_cache.mtx);
        auto &cache = this->response_cache.val;

        const cached_response *cached_response = cache.get(key);
        if (!cached_response) {
            return nullptr;
        }

        auto cached_response_ttl = duration_cast<seconds>(cached_response->expires_at - ag::steady_clock::now());
        if (cached_response_ttl.count() <= 0) {
            cache.erase(key);
            return nullptr;
        }

        ttl = cached_response_ttl.count();
        response.reset(ldns_pkt_clone(cached_response->response.get()));
    }

    // Patch response id
    ldns_pkt_set_id(response.get(), ldns_pkt_id(request));

    // Patch response question section
    assert(!ldns_pkt_question(response.get()));
    ldns_pkt_set_qdcount(response.get(), ldns_pkt_qdcount(request));
    ldns_pkt_set_question(response.get(), ldns_pkt_get_section_clone(request, LDNS_SECTION_QUESTION));

    // Patch response TTLs
    for (int_fast32_t i = 0; i < ldns_pkt_ancount(response.get()); ++i) {
        ldns_rr_set_ttl(ldns_rr_list_rr(ldns_pkt_answer(response.get()), i), ttl);
    }

    return response;
}

uint32_t compute_min_rr_ttl(const ldns_pkt *pkt) {
    uint32_t min_rr_ttl = UINT32_MAX;
    for (int_fast32_t i = 0; i < ldns_pkt_ancount(pkt); ++i) {
        min_rr_ttl = std::min(min_rr_ttl, ldns_rr_ttl(ldns_rr_list_rr(ldns_pkt_answer(pkt), i)));
    }
    for (int_fast32_t i = 0; i < ldns_pkt_arcount(pkt); ++i) {
        min_rr_ttl = std::min(min_rr_ttl, ldns_rr_ttl(ldns_rr_list_rr(ldns_pkt_additional(pkt), i)));
    }
    for (int_fast32_t i = 0; i < ldns_pkt_nscount(pkt); ++i) {
        min_rr_ttl = std::min(min_rr_ttl, ldns_rr_ttl(ldns_rr_list_rr(ldns_pkt_authority(pkt), i)));
    }
    if (min_rr_ttl == UINT32_MAX) { // No RRs in pkt (or insanely large TTL)
        min_rr_ttl = 0;
    }
    return min_rr_ttl;
}

// Checks cacheability and puts an eligible response to the cache
void dns_forwarder::put_response_to_cache(cache_key key, ldns_pkt_ptr response) {
    if (!this->settings->dns_cache_size) {
        // Caching disabled
        return;
    }

    if (ldns_pkt_tc(response.get()) // Truncated
        || ldns_pkt_qdcount(response.get()) != 1 // Invalid
        || ldns_pkt_get_rcode(response.get()) != LDNS_RCODE_NOERROR // Error
        ) {
        // Not cacheable
        return;
    }

    if (key.qtype == LDNS_RR_TYPE_A || key.qtype == LDNS_RR_TYPE_AAAA) {
        // Check contains at least one record of requested type
        bool found = false;
        for (int_fast32_t i = 0; i < ldns_pkt_ancount(response.get()); ++i) {
            const ldns_rr *rr = ldns_rr_list_rr(ldns_pkt_answer(response.get()), 0);
            if (rr && ldns_rr_get_type(rr) == key.qtype) {
                found = true;
                break;
            }
        }
        if (!found) {
            // Not cacheable
            return;
        }
    }

    // Will be patched when returning the cached response
    ldns_rr_list_deep_free(ldns_pkt_question(response.get()));
    ldns_pkt_set_question(response.get(), nullptr);
    ldns_pkt_set_qdcount(response.get(), 0);

    // Remove OPT RRs
    ldns_rr_list *cached_additional = ldns_rr_list_new();
    ldns_rr_list *resp_additional = ldns_pkt_additional(response.get());
    for (int_fast32_t i = 0; i < ldns_pkt_arcount(response.get()); ++i) {
        ldns_rr *rr = ldns_rr_list_rr(resp_additional, i);
        if (rr && ldns_rr_get_type(rr) != LDNS_RR_TYPE_OPT) { // OPT RRs MUST NOT be cached (RFC6891 6.1.1)
            ldns_rr_list_push_rr(cached_additional, ldns_rr_clone(rr));
        }
    }
    ldns_rr_list_deep_free(resp_additional);
    ldns_pkt_set_additional(response.get(), cached_additional);
    ldns_pkt_set_arcount(response.get(), ldns_rr_list_rr_count(cached_additional));

    // This is NOT an authoritative answer
    ldns_pkt_set_aa(response.get(), false);

    // Compute the TTL of the cached response as the minimum of the response RR's TTLs
    uint32_t min_rr_ttl = compute_min_rr_ttl(response.get());
    if (min_rr_ttl == 0) {
        // Not cacheable
        return;
    }

    cached_response cached_response{
        .response = std::move(response),
        .expires_at = ag::steady_clock::now() + seconds(min_rr_ttl),
    };

    std::scoped_lock l(this->response_cache.mtx);
    this->response_cache.val.insert(std::move(key), std::move(cached_response));
}

std::vector<uint8_t> dns_forwarder::handle_message(uint8_view message) {
    dns_request_processed_event event = {};
    event.start_time = duration_cast<milliseconds>(system_clock::now().time_since_epoch()).count();

    ldns_pkt *request;
    ldns_status status = ldns_wire2pkt(&request, message.data(), message.length());
    if (status != LDNS_STATUS_OK) {
        std::string err = AG_FMT("Failed to parse payload: {} ({})",
            ldns_get_errorstr_by_id(status), status);
        dbglog(log, "{} {}", __func__, err);
        finalize_processed_event(event, nullptr, nullptr, nullptr, nullptr, std::move(err));
        // @todo: think out what to do in this case
        return {};
    }
    ldns_pkt_ptr req_holder = ldns_pkt_ptr(request);
    log_packet(log, request, "Client dns request");

    const ldns_rr *question = ldns_rr_list_rr(ldns_pkt_question(request), 0);
    if (question == nullptr) {
        std::string err = "Message has no question section";
        dbglog_fid(log, request, "{}", err);
        ldns_pkt_ptr response(create_servfail_response(request));
        log_packet(log, response.get(), "Server failure response");
        finalize_processed_event(event, nullptr, response.get(), nullptr, nullptr, std::move(err));
        std::vector<uint8_t> raw_response = transform_response_to_raw_data(response.get());
        return raw_response;
    }
    auto domain = allocated_ptr<char>(ldns_rdf2str(ldns_rr_owner(question)));
    event.domain = domain.get();

    const ldns_rr_type type = ldns_rr_get_type(question);

    cache_key cache_key{
            .domain = utils::to_lower(domain.get()),
            .do_bit = ldns_pkt_edns_do(request),
            .cd_bit = ldns_pkt_cd(request),
            .qtype = type,
            .qclass = ldns_rr_get_class(question)};

    if (auto cached_response = create_response_from_cache(cache_key, request)) {
        dbglog_fid(log, request, "Cached response found");
        log_packet(log, cached_response.get(), "Cached response");
        std::vector<uint8_t> raw_response = transform_response_to_raw_data(cached_response.get());
        finalize_processed_event(event, request, cached_response.get(), nullptr, std::nullopt);
        return raw_response;
    }

    // IPv6 blocking
    if (this->settings->block_ipv6 && LDNS_RR_TYPE_AAAA == type) {
        dbglog_fid(log, request, "AAAA DNS query blocked because IPv6 blocking is enabled");
        ldns_pkt_ptr response(create_ipv6_blocking_response(request, this->settings));
        log_packet(log, response.get(), "IPv6 blocking response");
        std::vector<uint8_t> raw_response = transform_response_to_raw_data(response.get());
        finalize_processed_event(event, request, response.get(), nullptr, nullptr, std::nullopt);
        return raw_response;
    }

    // disable Mozilla DoH
    if ((type == LDNS_RR_TYPE_A || type == LDNS_RR_TYPE_AAAA)
            && 0 == strcmp(domain.get(), MOZILLA_DOH_HOST.data())) {
        ldns_pkt_ptr response(create_nxdomain_response(request, this->settings));
        log_packet(log, response.get(), "Mozilla DOH blocking response");
        std::vector<uint8_t> raw_response = transform_response_to_raw_data(response.get());
        finalize_processed_event(event, request, response.get(), nullptr, nullptr, std::nullopt);
        return raw_response;
    }

    std::string_view pure_domain = domain.get();
    if (ldns_dname_str_absolute(domain.get())) {
        pure_domain.remove_suffix(1); // drop trailing dot
    }
    tracelog_fid(log, request, "Query domain: {}", pure_domain);

    if (auto raw_blocking_response = apply_filter(pure_domain, request, nullptr, event)) {
        return *raw_blocking_response;
    }

    ldns_pkt_ptr response = nullptr;
    upstream *successful_upstream = nullptr;
    for (auto i = this->upstreams.begin(); i != this->upstreams.end(); ++i) {
        upstream_ptr &upstream = *i;
        upstream::exchange_result result = upstream->exchange(request);
        if (!result.error.has_value()) {
            successful_upstream = upstream.get();
            response = std::move(result.packet);
            break;
        }
        std::string err_str = AG_FMT("Upstream failed to perform dns query: {}", result.error.value());
        dbglog_fid(log, request, "{}", err_str);
        if (bool last = (std::distance(i, this->upstreams.end()) == 1); !last) {
            finalize_processed_event(event, request, nullptr, nullptr, upstream.get(), std::move(err_str));
        } else {
            response = ldns_pkt_ptr(create_servfail_response(request));
            log_packet(log, response.get(), "Server failure response");
            std::vector<uint8_t> raw_response = transform_response_to_raw_data(response.get());
            finalize_processed_event(event, request, response.get(), nullptr, upstream.get(), std::move(err_str));
            return raw_response;
        }
    }

    log_packet(log, response.get(), "Upstream dns response");
    const auto ancount = ldns_pkt_ancount(response.get());
    const auto rcode = ldns_pkt_get_rcode(response.get());

    if (LDNS_RCODE_NOERROR == rcode) {
        // CNAME response blocking
        for (size_t i = 0; i < ancount; ++i) {
            auto rr = ldns_rr_list_rr(ldns_pkt_answer(response.get()), i);
            if (!rr || ldns_rr_get_type(rr) != LDNS_RR_TYPE_CNAME) {
                continue;
            }
            auto rdf = ldns_rr_rdf(rr, 0);
            if (!rdf) {
                continue;
            }

            allocated_ptr<char> cname_ptr(ldns_rdf2str(rdf));
            std::string_view cname = cname_ptr.get();
            if (ldns_dname_str_absolute(cname_ptr.get())) {
                cname.remove_suffix(1); // drop trailing dot
            }
            tracelog_fid(log, response.get(), "Response CNAME: {}", cname);

            if (auto raw_blocking_response = apply_filter(cname, request, response.get(), event)) {
                return *raw_blocking_response;
            }
        }

        // DNS64 synthesis
        if (settings->dns64.has_value() && LDNS_RR_TYPE_AAAA == type && 0 == ancount) {
            if (auto synth_response = try_dns64_aaaa_synthesis(successful_upstream, req_holder, response)) {
                response = std::move(synth_response);
                log_packet(log, response.get(), "DNS64 synthesized response");
            }
        }
    }

    std::vector<uint8_t> raw_response = transform_response_to_raw_data(response.get());
    event.bytes_sent = message.size();
    event.bytes_received = raw_response.size();
<<<<<<< HEAD
    finalize_processed_event(event, request, response.get(), nullptr, successful_upstream, std::nullopt);
=======
    finalize_processed_event(event, request, response.get(), successful_upstream, std::nullopt);
    put_response_to_cache(std::move(cache_key), std::move(response));
>>>>>>> b0f0a015
    return raw_response;
}

std::optional<uint8_vector> dns_forwarder::apply_filter(std::string_view hostname, const ldns_pkt *request,
                                                        const ldns_pkt *original_response,
                                                        dns_request_processed_event &event) {
    auto rules = this->filter.match(this->filter_handle, hostname);
    for (const dnsfilter::rule &rule : rules) {
        tracelog_fid(log, request, "Matched rule: {}", rule.text);
    }

    auto effective_rules = dnsfilter::get_effective_rules(rules);
    if (!effective_rules.empty() && !effective_rules[0]->props.test(dnsfilter::RP_EXCEPTION)) {
        set_event_rules(event, effective_rules);
        dbglog_fid(log, request, "DNS query blocked by rule: {}", effective_rules[0]->text);
        ldns_pkt_ptr response(create_blocking_response(request, this->settings, effective_rules));
        log_packet(log, response.get(), "Rule blocked response");
        std::vector<uint8_t> raw_response = transform_response_to_raw_data(response.get());
        finalize_processed_event(event, request, response.get(), original_response, nullptr, std::nullopt);
        return raw_response;
    }

    return std::nullopt;
}

bool cache_key::operator==(const cache_key &rhs) const {
    return (this == &rhs) || (std::tie(domain, do_bit, cd_bit, qtype, qclass) ==
                              std::tie(rhs.domain, rhs.do_bit, rhs.cd_bit, rhs.qtype, rhs.qclass));
}

bool cache_key::operator!=(const cache_key &rhs) const {
    return !(rhs == *this);
}

size_t std::hash<cache_key>::operator()(const cache_key &key) const {
    return utils::hash_combine(key.domain, key.do_bit, key.cd_bit, key.qtype, key.qclass);
}<|MERGE_RESOLUTION|>--- conflicted
+++ resolved
@@ -838,12 +838,8 @@
     std::vector<uint8_t> raw_response = transform_response_to_raw_data(response.get());
     event.bytes_sent = message.size();
     event.bytes_received = raw_response.size();
-<<<<<<< HEAD
     finalize_processed_event(event, request, response.get(), nullptr, successful_upstream, std::nullopt);
-=======
-    finalize_processed_event(event, request, response.get(), successful_upstream, std::nullopt);
     put_response_to_cache(std::move(cache_key), std::move(response));
->>>>>>> b0f0a015
     return raw_response;
 }
 
