--- conflicted
+++ resolved
@@ -125,22 +125,11 @@
      */
     ag_string_array bootstrap;
 
-<<<<<<< HEAD
-    /** Upstream's IP address. If specified, the bootstrapper is NOT used. */
-=======
-    /**
-     * Timeout.
-     * Representing the upstream server timeout in milliseconds.
-     * If set to 0, the default timeout value will be used.
-     */
-    uint32_t timeout_ms;
-
     /**
      * Upstream's IP address.
      * Pre-resolved IP address for the upstream server. If this field is specified, the @ref bootstrap
      * DNS servers won't be used for resolving the upstream's address.
      */
->>>>>>> 1cd591b6
     ag_buffer resolved_ip_address;
 
     /** User-provided ID for this upstream */
@@ -804,14 +793,9 @@
  * @ingroup api
  * Check if an upstream is valid and working.
  * The caller is responsible for freeing the result with `ag_str_free()`.
-<<<<<<< HEAD
- * @param ipv6_available whether IPv6 is available, if true, bootstrapper is allowed to make AAAA queries
+ * @param ipv6_available If true, bootstrapper is allowed to make AAAA queries (if IPv6 is available)
  * @param timeout_ms Maximum amount of time allowed for upstream exchange (in milliseconds)
- * @param offline Don't perform online upstream check
-=======
- * @param ipv6_available If true, bootstrapper is allowed to make AAAA queries (if IPv6 is available)
  * @param offline If true, don't perform online upstream check
->>>>>>> 1cd591b6
  * @return NULL if everything is ok, or
  *         an error message.
  */
