﻿using System.Collections.Generic;
using System.Net;
using AdGuard.Utils.Adapters.Interop;

namespace Adguard.Dns.Api.DnsProxyServer.Configs
{
    /// <summary>
    /// Represents options for configuring an upstream DNS server.
    /// Defines the various configuration options that can be used to specify an upstream DNS server.
    /// By adjusting the values of these fields, users can fine-tune the behavior of the DNS proxy
    /// server when sending DNS queries to upstream servers.
    /// (A managed mirror of <see cref="AGDnsApi.ag_upstream_options"/>)
    /// </summary>
    public class UpstreamOptions
    {
        /// <summary>
        /// Server address.
        /// One of the following kinds:
        ///  `8.8.8.8:53` -- plain DNS (must specify IP address, not hostname)
        ///  `tcp://8.8.8.8:53` -- plain DNS over TCP (must specify IP address, not hostname)
        ///  `tls://dns.adguard.com` -- DNS-over-TLS-HTTPS
        ///  `https://dns.adguard.com/dns-query` -- DNS-over-HTTPS.info/stamps-specifications)
        ///  `sdns://...` -- DNS stamp (see https://dnscrypt.info/stamps-specifications)
        /// </summary>
        [ManualMarshalStringToPtr]
        public string Address { get; set; }

        /// <summary>
        /// List of plain DNS servers.
        /// List used to resolve the hostname in the upstream's address when necessary.
        /// These servers will help establish the initial connection to the upstream DNS server
        /// if its address is specified as a hostname.
        /// </summary>
        public List<string> Bootstrap { get; set; }

        /// <summary>
<<<<<<< HEAD
        /// Resolver's IP address. In the case if it's specified, bootstrap DNS servers won't be used at all.
=======
        /// Timeout.
        /// Representing the upstream server timeout in milliseconds.
        /// If set to 0, the default timeout value will be used.
        /// </summary>
        public uint TimeoutMs { get; set; }

        /// <summary>
        /// Upstream's IP address.
        /// Pre-resolved IP address for the upstream server. If this field is specified, the @ref bootstrap
        /// DNS servers won't be used for resolving the upstream's address.
>>>>>>> 1cd591b6
        /// </summary>
        public IPAddress ResolvedIpAddress { get; set; }

        /// <summary>
        /// User-provided ID for this upstream
        /// </summary>
        public int Id { get; set; }

        /// <summary>
        /// Index of the network interface to route traffic through, 0 is default
        /// </summary>
        public uint OutboundInterfaceIndex { get; set; }
        
        /// <summary>
        /// (Optional) List of upstreams base64 encoded SPKI fingerprints to verify. If at least one of them is matched in the
        /// certificate chain, the verification will be successful
        /// </summary>
        public List<string> Fingerprints { get; set; }
    }
}<|MERGE_RESOLUTION|>--- conflicted
+++ resolved
@@ -34,20 +34,9 @@
         public List<string> Bootstrap { get; set; }
 
         /// <summary>
-<<<<<<< HEAD
-        /// Resolver's IP address. In the case if it's specified, bootstrap DNS servers won't be used at all.
-=======
-        /// Timeout.
-        /// Representing the upstream server timeout in milliseconds.
-        /// If set to 0, the default timeout value will be used.
-        /// </summary>
-        public uint TimeoutMs { get; set; }
-
-        /// <summary>
         /// Upstream's IP address.
         /// Pre-resolved IP address for the upstream server. If this field is specified, the @ref bootstrap
         /// DNS servers won't be used for resolving the upstream's address.
->>>>>>> 1cd591b6
         /// </summary>
         public IPAddress ResolvedIpAddress { get; set; }
 
