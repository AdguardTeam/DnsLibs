--- conflicted
+++ resolved
@@ -22,11 +22,7 @@
         /// <summary>
         /// The current API version hash with which the ProxyServer was tested
         /// </summary>
-<<<<<<< HEAD
-        private const string API_VERSION_HASH = "f127a691bbe12214f54ef335baaf7fc83732b04b1125a8eddb13eae982a86929";
-=======
-        private const string API_VERSION_HASH = "3d4cdc44fcb6a6901c918fe3c2cff261e6103a34123950f529c5591ac77fdf37";
->>>>>>> a52546a4
+        private const string API_VERSION_HASH = "8a711146e0ebd45b3aea744e1ac0fba4cde7fa8dc8d96d6d7d1ab397ac888a2c";
         #endregion
 
         #region API Functions
