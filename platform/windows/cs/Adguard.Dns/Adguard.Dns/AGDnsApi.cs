--- conflicted
+++ resolved
@@ -22,11 +22,7 @@
         /// <summary>
         /// The current API version hash with which the ProxyServer was tested
         /// </summary>
-<<<<<<< HEAD
-        private const string API_VERSION_HASH = "0bcaed944c9e06dac07d7281a05935f8cb4307392d117848ab2695859558857c";
-=======
-        private const string API_VERSION_HASH = "9e354bcab6fea09519b905baa129a377ccf54fcd65308c28e7fe3c0de857f49d";
->>>>>>> 4da41835
+        private const string API_VERSION_HASH = "2684959d8dfb49e11502ed4ae9e4f2697f449b987e82b0db0304f9ebc6eb538b";
         #endregion
 
         #region API Functions
