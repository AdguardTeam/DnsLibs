#import "AGDnsProxy.h"
#import <TargetConditionals.h>
#if !TARGET_OS_IPHONE
#import "NSTask+AGTimeout.h"
#endif

#include <sys/socket.h>
#include <netinet/in.h>
#include <arpa/inet.h>
#include <resolv.h>
#include <poll.h>
#include <cassert>
#include <optional>
#include <string>

#include "common/cesu8.h"
#include "common/error.h"
#include "common/logger.h"
#include "dns/proxy/dnsproxy.h"
#include "dns/upstream/upstream_utils.h"

using namespace ag;
using namespace ag::dns;

#if TARGET_OS_IPHONE
static constexpr size_t FILTER_PARAMS_MEM_LIMIT_BYTES = 8 * 1024 * 1024;
#endif // TARGET_OS_IPHONE

static constexpr int BINDFD_WAIT_MS = 10000;
static constexpr int ERR_BIND_IN_USE = 14;

/**
 * @param str an STL string
 * @return an NSString converted from the C++ string
 */
static NSString *convert_string(const std::string &str) {
    return @(ag::utf8_to_cesu8(str).c_str());
}

NSErrorDomain const AGDnsProxyErrorDomain = @"com.adguard.dnsproxy";

@implementation AGLogger
+ (void) setLevel: (AGLogLevel) level
{
    Logger::set_log_level((LogLevel)level);
}

+ (void) setCallback: (logCallback) func
{
    if (func) {
        Logger::set_callback([func](LogLevel level, std::string_view message) mutable {
            func((AGLogLevel) level, message.data(), message.size());
        });
    } else {
        Logger::set_callback(nullptr);
    }
}
@end


#pragma pack(push,1)
struct iphdr {
#if BYTE_ORDER == LITTLE_ENDIAN
    u_int   ip_hl:4;        /* header length */
    u_int   ip_v:4;         /* version */
#endif
#if BYTE_ORDER == BIG_ENDIAN
    u_int   ip_v:4;         /* version */
    u_int   ip_hl:4;        /* header length */
#endif
    uint8_t ip_tos;         /* type of service */
    uint16_t    ip_len;         /* total length */
    uint16_t    ip_id;          /* identification */
    uint16_t    ip_off;         /* fragment offset field */
    uint8_t ip_ttl;         /* time to live */
    uint8_t ip_p;           /* protocol */
    uint16_t    ip_sum;         /* checksum */
    struct  in_addr ip_src;
    struct  in_addr ip_dst; /* source and dest address */
};

struct udphdr {
    uint16_t    uh_sport;       /* source port */
    uint16_t    uh_dport;       /* destination port */
    uint16_t    uh_ulen;        /* udp length */
    uint16_t    uh_sum;         /* udp checksum */
};

// Home-made IPv6 header struct
struct iphdr6 {
#if BYTE_ORDER == LITTLE_ENDIAN
    uint32_t ip6_unused:28;    /* traffic class and flow label */
    uint32_t ip6_v:4;          /* version (constant 0x6) */
#endif
#if BYTE_ORDER == BIG_ENDIAN
    uint32_t ip6_v:4;          /* version (constant 0x6) */
    uint32_t ip6_unused:28;    /* traffic class and flow label */
#endif
    uint16_t ip6_pl;    /* payload length */
    uint8_t ip6_nh;     /* next header (same as protocol) */
    uint8_t ip6_hl;     /* hop limit */
    in6_addr_t ip6_src; /* source address */
    in6_addr_t ip6_dst; /* destination address */
};
#pragma pack(pop)

static uint16_t ip_checksum(const void *ip_header, uint32_t header_length) {
    uint32_t checksum = 0;
    const uint16_t *data = (uint16_t *)ip_header;
    while (header_length > 1) {
        checksum += *data;
        data++;
        header_length -= 2;
    }
    if (header_length > 0) {
        checksum += *(uint8_t*)data;
    }

    checksum = (checksum >> 16) + (checksum & 0xffff);
    checksum = (checksum >> 16) + (checksum & 0xffff);

    return (uint16_t) (~checksum & 0xffff);
}

// Compute sum of buf as if it is a vector of uint16_t, padding with zeroes at the end if needed
static uint16_t checksum(const void *buf, size_t len, uint32_t sum) {
    uint32_t i;
    for (i = 0; i < (len & ~1U); i += 2) {
        sum += (uint16_t)ntohs(*((uint16_t *)((uint8_t*)buf + i)));
        if (sum > 0xFFFF) {
            sum -= 0xFFFF;
        }
    }

    if (i < len) {
        sum += ((uint8_t*)buf)[i] << 8;
        if (sum > 0xFFFF) {
            sum -= 0xFFFF;
        }
    }

    return (uint16_t) sum;
}

static uint16_t udp_checksum(const struct iphdr *ip_header, const struct udphdr *udp_header,
        const void *buf, size_t len) {
    uint16_t sum = ip_header->ip_p + ntohs(udp_header->uh_ulen);
    sum = checksum(&ip_header->ip_src, 2 * sizeof(ip_header->ip_src), sum);
    sum = checksum(buf, len, sum);
    sum = checksum(udp_header, sizeof(*udp_header), sum);
    // 0xffff should be transmitted as is
    if (sum != 0xffff) {
        sum = ~sum;
    }
    return htons(sum);
}

static uint16_t udp_checksum_v6(const struct iphdr6 *ip6_header,
                                const struct udphdr *udp_header,
                                const void *buf, size_t len) {
    uint16_t sum = ip6_header->ip6_nh + ntohs(udp_header->uh_ulen);
    sum = checksum(&ip6_header->ip6_src, 2 * sizeof(ip6_header->ip6_src), sum);
    sum = checksum(buf, len, sum);
    sum = checksum(udp_header, sizeof(*udp_header), sum);
    // 0xffff should be transmitted as is
    if (sum != 0xffff) {
        sum = ~sum;
    }
    return htons(sum);
}

static void *create_response_packet(const struct iphdr *ip_header, const struct udphdr *udp_header,
        const std::vector<uint8_t> &payload) {
    struct udphdr reverse_udp_header = {};
    reverse_udp_header.uh_sport = udp_header->uh_dport;
    reverse_udp_header.uh_dport = udp_header->uh_sport;
    reverse_udp_header.uh_ulen = htons(sizeof(reverse_udp_header) + payload.size());

    struct iphdr reverse_ip_header = {};
    reverse_ip_header.ip_v = ip_header->ip_v;
    reverse_ip_header.ip_hl = 5; // ip header without options
    reverse_ip_header.ip_tos = ip_header->ip_tos;
    reverse_ip_header.ip_len = htons(ntohs(reverse_udp_header.uh_ulen) + reverse_ip_header.ip_hl * 4);
    reverse_ip_header.ip_id = ip_header->ip_id;
    reverse_ip_header.ip_ttl = ip_header->ip_ttl;
    reverse_ip_header.ip_p = ip_header->ip_p;
    reverse_ip_header.ip_src = ip_header->ip_dst;
    reverse_ip_header.ip_dst = ip_header->ip_src;

    reverse_ip_header.ip_sum = ip_checksum(&reverse_ip_header, sizeof(reverse_ip_header));
    reverse_udp_header.uh_sum = udp_checksum(&reverse_ip_header, &reverse_udp_header,
        payload.data(), payload.size());

    NSMutableData *reverse_packet = [[NSMutableData alloc] initWithCapacity: reverse_ip_header.ip_len];
    [reverse_packet appendBytes: &reverse_ip_header length: sizeof(reverse_ip_header)];
    [reverse_packet appendBytes: &reverse_udp_header length: sizeof(reverse_udp_header)];
    [reverse_packet appendBytes: payload.data() length: payload.size()];

    return (__bridge_retained void *) reverse_packet;
}

static void *create_response_packet_v6(const struct iphdr6 *ip6_header,
                                         const struct udphdr *udp_header,
                                         const std::vector<uint8_t> &payload) {
    struct udphdr resp_udp_header = {};
    resp_udp_header.uh_sport = udp_header->uh_dport;
    resp_udp_header.uh_dport = udp_header->uh_sport;
    resp_udp_header.uh_ulen = htons(sizeof(resp_udp_header) + payload.size());

    struct iphdr6 resp_ip6_header = *ip6_header;
    resp_ip6_header.ip6_src = ip6_header->ip6_dst;
    resp_ip6_header.ip6_dst = ip6_header->ip6_src;
    resp_ip6_header.ip6_pl = resp_udp_header.uh_ulen;

    resp_udp_header.uh_sum = udp_checksum_v6(&resp_ip6_header, &resp_udp_header,
                                             payload.data(), payload.size());

    NSUInteger packet_length = sizeof(resp_ip6_header) + resp_ip6_header.ip6_pl;
    NSMutableData *response_packet = [[NSMutableData alloc] initWithCapacity: packet_length];
    [response_packet appendBytes: &resp_ip6_header length: sizeof(resp_ip6_header)];
    [response_packet appendBytes: &resp_udp_header length: sizeof(resp_udp_header)];
    [response_packet appendBytes: payload.data() length: payload.size()];

    return (__bridge_retained void *) response_packet;
}

static ServerStamp convert_stamp(AGDnsStamp *stamp) {
    ServerStamp native{};
    native.proto = (StampProtoType) stamp.proto;
    if (stamp.serverAddr) {
        native.server_addr_str = stamp.serverAddr.UTF8String;
    }
    if (stamp.providerName) {
        native.provider_name = stamp.providerName.UTF8String;
    }
    if (stamp.path) {
        native.path = stamp.path.UTF8String;
    }
    if (auto *pubkey = stamp.serverPublicKey; pubkey) {
        native.server_pk.assign((uint8_t *) pubkey.bytes, (uint8_t *) pubkey.bytes + pubkey.length);
    }
    if (stamp.hashes) {
        for (NSData *hash in stamp.hashes) {
            native.hashes.emplace_back((uint8_t *) hash.bytes, (uint8_t *) hash.bytes + hash.length);
        }
    }
    uint64_t props = 0;
    if (stamp.dnssec) {
        props |= DNSSEC;
    }
    if (stamp.noFilter) {
        props |= NO_FILTER;
    }
    if (stamp.noLog) {
        props |= NO_LOG;
    }
    native.props = (ServerInformalProperties) props;
    return native;
}

@implementation AGDnsUpstream
- (instancetype) initWithNative: (const UpstreamOptions *) settings
{
    self = [super init];
    _address = convert_string(settings->address);
    _id = settings->id;
    NSMutableArray<NSString *> *bootstrap =
        [[NSMutableArray alloc] initWithCapacity: settings->bootstrap.size()];
    for (const std::string &server : settings->bootstrap) {
        [bootstrap addObject: convert_string(server)];
    }
    _bootstrap = bootstrap;
    _timeoutMs = settings->timeout.count();
    if (const std::string *name = std::get_if<std::string>(&settings->outbound_interface)) {
        _outboundInterfaceName = convert_string(*name);
    }
    return self;
}

- (instancetype)initWithCoder:(NSCoder *)coder {
    self = [super init];
    if (self) {
        _address = [coder decodeObjectForKey:@"_address"];
        _bootstrap = [coder decodeObjectForKey:@"_bootstrap"];
        _timeoutMs = [coder decodeInt64ForKey:@"_timeoutMs"];
        _serverIp = [coder decodeObjectForKey:@"_serverIp"];
        _id = [coder decodeInt64ForKey:@"_id"];
        _outboundInterfaceName = [coder decodeObjectForKey:@"_outboundInterfaceName"];
    }

    return self;
}

- (void)encodeWithCoder:(NSCoder *)coder {
    [coder encodeObject:self.address forKey:@"_address"];
    [coder encodeObject:self.bootstrap forKey:@"_bootstrap"];
    [coder encodeInt64:self.timeoutMs forKey:@"_timeoutMs"];
    [coder encodeObject:self.serverIp forKey:@"_serverIp"];
    [coder encodeInt64:self.id forKey:@"_id"];
    [coder encodeObject:self.outboundInterfaceName forKey:@"_outboundInterfaceName"];
}

- (NSString*)description {
    return [NSString stringWithFormat:
            @"[(%p)AGDnsUpstream: address=%@, bootstrap=(%@), timeoutMs=%ld, serverIp=%@, id=%ld]",
            self, _address, [_bootstrap componentsJoinedByString:@", "], _timeoutMs, [[NSString alloc] initWithData:_serverIp encoding:NSUTF8StringEncoding], _id];
}

@end

@implementation AGDns64Settings
- (instancetype) initWithNative: (const Dns64Settings *) settings
{
    self = [super init];
    NSMutableArray<AGDnsUpstream *> *upstreams = [[NSMutableArray alloc] initWithCapacity: settings->upstreams.size()];
    for (auto &us : settings->upstreams) {
        [upstreams addObject: [[AGDnsUpstream alloc] initWithNative: &us]];
    }
    _upstreams = upstreams;
    _maxTries = settings->max_tries;
    _waitTimeMs = settings->wait_time.count();
    return self;
}

- (instancetype)initWithCoder:(NSCoder *)coder {
    self = [super init];
    if (self) {
        _upstreams = [coder decodeObjectForKey:@"_upstreams"];
        _maxTries = [coder decodeInt64ForKey:@"_maxTries"];
        _waitTimeMs = [coder decodeInt64ForKey:@"_waitTimeMs"];
    }

    return self;
}

- (void)encodeWithCoder:(NSCoder *)coder {
    [coder encodeObject:self.upstreams forKey:@"_upstreams"];
    [coder encodeInt64:self.maxTries forKey:@"_maxTries"];
    [coder encodeInt64:self.waitTimeMs forKey:@"_waitTimeMs"];
}

- (NSString*)description {
    return [NSString stringWithFormat:
            @"[(%p)AGDns64Settings: waitTimeMs=%ld, upstreams=%@]",
            self, _waitTimeMs, _upstreams];
}

@end

@implementation AGListenerSettings
- (instancetype)initWithNative:(const ListenerSettings *)settings
{
    self = [super init];
    _address = convert_string(settings->address);
    _port = settings->port;
    _proto = (AGListenerProtocol) settings->protocol;
    _persistent = settings->persistent;
    _idleTimeoutMs = settings->idle_timeout.count();
    return self;
}

- (instancetype)initWithCoder:(NSCoder *)coder {
    self = [super init];
    if (self) {
        _address = [coder decodeObjectForKey:@"_address"];
        _port = [coder decodeInt64ForKey:@"_port"];
        _proto = (AGListenerProtocol) [coder decodeIntForKey:@"_proto"];
        _persistent = [coder decodeBoolForKey:@"_persistent"];
        _idleTimeoutMs = [coder decodeInt64ForKey:@"_idleTimeoutMs"];
    }

    return self;
}

- (void)encodeWithCoder:(NSCoder *)coder {
    [coder encodeObject:self.address forKey:@"_address"];
    [coder encodeInt64:self.port forKey:@"_port"];
    [coder encodeInt:self.proto forKey:@"_proto"];
    [coder encodeBool:self.persistent forKey:@"_persistent"];
    [coder encodeInt64:self.idleTimeoutMs forKey:@"_idleTimeoutMs"];
}

- (NSString*)description {
    return [NSString stringWithFormat:
            @"[(%p)AGListenerSettings: address=%@, port=%ld, proto=%ld]",
            self, _address, _port, _proto];
}

@end

@implementation AGOutboundProxyAuthInfo
- (instancetype) initWithNative: (const OutboundProxyAuthInfo *)info
{
    self = [super init];
    if (self) {
        _username = convert_string(info->username);
        _password = convert_string(info->password);
    }
    return self;
}

- (instancetype) initWithCoder: (NSCoder *)coder
{
    self = [super init];
    if (self) {
        _username = [coder decodeObjectForKey:@"_username"];
        _password = [coder decodeObjectForKey:@"_password"];
    }
    return self;
}

- (void)encodeWithCoder:(NSCoder *)coder
{
    [coder encodeObject:self.username forKey:@"_username"];
    [coder encodeObject:self.password forKey:@"_password"];
}

- (NSString*)description {
    return [NSString stringWithFormat:@"[(%p)AGOutboundProxyAuthInfo: username=%@]", self, _username];
}

@end

@implementation AGOutboundProxySettings
- (instancetype) initWithNative: (const OutboundProxySettings *)settings
{
    self = [super init];
    if (self) {
        _protocol = (AGOutboundProxyProtocol)settings->protocol;
        _address = convert_string(settings->address);
        _port = settings->port;
        NSMutableArray<NSString *> *bootstrap =
                [[NSMutableArray alloc] initWithCapacity: settings->bootstrap.size()];
        for (const std::string &server : settings->bootstrap) {
            [bootstrap addObject: convert_string(server)];
        }
        _bootstrap = bootstrap;
        if (settings->auth_info.has_value()) {
            _authInfo = [[AGOutboundProxyAuthInfo alloc] initWithNative: &settings->auth_info.value()];
        }
        _trustAnyCertificate = settings->trust_any_certificate;
    }
    return self;
}

- (instancetype) initWithCoder: (NSCoder *)coder
{
    self = [super init];
    if (self) {
        _protocol = (AGOutboundProxyProtocol)[coder decodeIntForKey:@"_protocol"];
        _address = [coder decodeObjectForKey:@"_address"];
        _port = [coder decodeInt64ForKey:@"_port"];
        _bootstrap = [coder decodeObjectForKey:@"_bootstrap"];
        _authInfo = [coder decodeObjectForKey:@"_authInfo"];
        _trustAnyCertificate = [coder decodeBoolForKey:@"_trustAnyCertificate"];
    }
    return self;
}

- (void) encodeWithCoder: (NSCoder *)coder
{
    [coder encodeInt:self.protocol forKey:@"_protocol"];
    [coder encodeObject:self.address forKey:@"_address"];
    [coder encodeInt64:self.port forKey:@"_port"];
    [coder encodeObject:self.bootstrap forKey:@"_bootstrap"];
    [coder encodeObject:self.authInfo forKey:@"_authInfo"];
    [coder encodeBool:self.trustAnyCertificate forKey:@"_trustAnyCertificate"];
}

- (NSString*)description {
    return [NSString stringWithFormat:
            @"[(%p)AGOutboundProxySettings: protocol=%ld, address=%@, port=%ld, bootstrap=(%@), authInfo=%@, trustAnyCertificate=%@]",
            self, _protocol, _address, _port, [_bootstrap componentsJoinedByString:@", "], _authInfo, _trustAnyCertificate ? @"YES" : @"NO"];
}

@end

@implementation AGDnsFilterParams
- (instancetype)initWithCoder:(NSCoder *)coder {
    self = [super init];
    if (self) {
        _id = [coder decodeInt64ForKey:@"_id"];
        _data = [coder decodeObjectForKey:@"_data"];
        _inMemory = [coder decodeBoolForKey:@"_inMemory"];
    }

    return self;
}

- (void)encodeWithCoder:(NSCoder *)coder {
    [coder encodeInt64:self.id forKey:@"_id"];
    [coder encodeObject:self.data forKey:@"_data"];
    [coder encodeBool:self.inMemory forKey:@"_inMemory"];
}

- (NSString*)description {
    return [NSString stringWithFormat:@"[(%p)AGDnsFilterParams: id=%ld]", self, _id];
}

@end

@implementation AGDnsProxyConfig

- (instancetype) initWithNative: (const DnsProxySettings *) settings
{
    self = [super init];
    NSMutableArray<AGDnsUpstream *> *upstreams =
        [[NSMutableArray alloc] initWithCapacity: settings->upstreams.size()];
    for (const UpstreamOptions &us : settings->upstreams) {
        [upstreams addObject: [[AGDnsUpstream alloc] initWithNative: &us]];
    }
    _upstreams = upstreams;
    NSMutableArray<AGDnsUpstream *> *fallbacks =
            [[NSMutableArray alloc] initWithCapacity: settings->fallbacks.size()];
    for (const UpstreamOptions &us : settings->fallbacks) {
        [fallbacks addObject: [[AGDnsUpstream alloc] initWithNative: &us]];
    }
    _fallbacks = fallbacks;
    NSMutableArray<NSString *> *fallbackDomains =
            [[NSMutableArray alloc] initWithCapacity: settings->fallback_domains.size()];
    for (auto &domain : settings->fallback_domains) {
        [fallbackDomains addObject: convert_string(domain)];
    }
    _fallbackDomains = fallbackDomains;
    _filters = nil;
#if TARGET_OS_IPHONE
    _filtersMemoryLimitBytes = FILTER_PARAMS_MEM_LIMIT_BYTES;
#endif // TARGET_OS_IPHONE
    _blockedResponseTtlSecs = settings->blocked_response_ttl_secs;
    if (settings->dns64.has_value()) {
        _dns64Settings = [[AGDns64Settings alloc] initWithNative: &settings->dns64.value()];
    }
    NSMutableArray<AGListenerSettings *> *listeners =
            [[NSMutableArray alloc] initWithCapacity: settings->listeners.size()];
    for (const ListenerSettings &ls : settings->listeners) {
        [listeners addObject: [[AGListenerSettings alloc] initWithNative: &ls]];
    }
    _listeners = listeners;
    if (settings->outbound_proxy.has_value()) {
        _outboundProxy = [[AGOutboundProxySettings alloc] initWithNative: &settings->outbound_proxy.value()];
    }
    _ipv6Available = settings->ipv6_available;
    _blockIpv6 = settings->block_ipv6;
    _adblockRulesBlockingMode = (AGBlockingMode) settings->adblock_rules_blocking_mode;
    _hostsRulesBlockingMode = (AGBlockingMode) settings->hosts_rules_blocking_mode;
    _customBlockingIpv4 = convert_string(settings->custom_blocking_ipv4);
    _customBlockingIpv6 = convert_string(settings->custom_blocking_ipv6);
    _dnsCacheSize = settings->dns_cache_size;
    _optimisticCache = settings->optimistic_cache;
    _enableDNSSECOK = settings->enable_dnssec_ok;
    _enableRetransmissionHandling = settings->enable_retransmission_handling;
    _enableRouteResolver = settings->enable_route_resolver;
    _blockEch = settings->block_ech;
    _enableParallelUpstreamQueries = settings->enable_parallel_upstream_queries;
    _enableFallbackOnUpstreamsFailure = settings->enable_fallback_on_upstreams_failure;
    _enableServfailOnUpstreamsFailure = settings->enable_servfail_on_upstreams_failure;
    return self;
}

- (instancetype)initWithCoder:(NSCoder *)coder {
    self = [super init];
    if (self) {
        _upstreams = [coder decodeObjectForKey:@"_upstreams"];
        _fallbacks = [coder decodeObjectForKey:@"_fallbacks"];
        _fallbackDomains = [coder decodeObjectForKey:@"_fallbackDomains"];
        _detectSearchDomains = [coder decodeBoolForKey:@"_detectSearchDomains"];
        _filters = [coder decodeObjectForKey:@"_filters"];
#if TARGET_OS_IPHONE
        _filtersMemoryLimitBytes = [coder decodeInt64ForKey:@"_filtersMemoryLimitBytes"];
#endif // TARGET_OS_IPHONE
        _blockedResponseTtlSecs = [coder decodeInt64ForKey:@"_blockedResponseTtlSecs"];
        _dns64Settings = [coder decodeObjectForKey:@"_dns64Settings"];
        _listeners = [coder decodeObjectForKey:@"_listeners"];
        _outboundProxy = [coder decodeObjectForKey:@"_outboundProxy"];
        _ipv6Available = [coder decodeBoolForKey:@"_ipv6Available"];
        _blockIpv6 = [coder decodeBoolForKey:@"_blockIpv6"];
        _adblockRulesBlockingMode = (AGBlockingMode) [coder decodeIntForKey:@"_adblockRulesBlockingMode"];
        _hostsRulesBlockingMode = (AGBlockingMode) [coder decodeIntForKey:@"_hostsRulesBlockingMode"];
        _customBlockingIpv4 = [coder decodeObjectForKey:@"_customBlockingIpv4"];
        _customBlockingIpv6 = [coder decodeObjectForKey:@"_customBlockingIpv6"];
        _dnsCacheSize = [coder decodeInt64ForKey:@"_dnsCacheSize"];
        _optimisticCache = [coder decodeBoolForKey:@"_optimisticCache"];
        _enableDNSSECOK = [coder decodeBoolForKey:@"_enableDNSSECOK"];
        _enableRetransmissionHandling = [coder decodeBoolForKey:@"_enableRetransmissionHandling"];
        _enableRouteResolver = [coder decodeBoolForKey:@"_enableRouteResolver"];
        _blockEch = [coder decodeBoolForKey:@"_blockEch"];
        _enableParallelUpstreamQueries = [coder decodeBoolForKey:@"_enableParallelUpstreamQueries"];
        _enableFallbackOnUpstreamsFailure = [coder decodeBoolForKey:@"_enableFallbackOnUpstreamsFailure"];
        _enableServfailOnUpstreamsFailure = [coder decodeBoolForKey:@"_enableServfailOnUpstreamsFailure"];
        _helperPath = [coder decodeObjectForKey:@"_helperPath"];
    }

    return self;
}

- (void)encodeWithCoder:(NSCoder *)coder {
    [coder encodeObject:self.upstreams forKey:@"_upstreams"];
    [coder encodeObject:self.fallbacks forKey:@"_fallbacks"];
    [coder encodeObject:self.fallbackDomains forKey:@"_fallbackDomains"];
    [coder encodeBool:self.detectSearchDomains forKey:@"_detectSearchDomains"];
    [coder encodeObject:self.filters forKey:@"_filters"];
#if TARGET_OS_IPHONE
    [coder encodeInt64:self.filtersMemoryLimitBytes forKey:@"_filtersMemoryLimitBytes"];
#endif // TARGET_OS_IPHONE
    [coder encodeInt64:self.blockedResponseTtlSecs forKey:@"_blockedResponseTtlSecs"];
    [coder encodeObject:self.dns64Settings forKey:@"_dns64Settings"];
    [coder encodeObject:self.listeners forKey:@"_listeners"];
    [coder encodeObject:self.outboundProxy forKey:@"_outboundProxy"];
    [coder encodeBool:self.ipv6Available forKey:@"_ipv6Available"];
    [coder encodeBool:self.blockIpv6 forKey:@"_blockIpv6"];
    [coder encodeInt:self.adblockRulesBlockingMode forKey:@"_adblockRulesBlockingMode"];
    [coder encodeInt:self.hostsRulesBlockingMode forKey:@"_hostsRulesBlockingMode"];
    [coder encodeObject:self.customBlockingIpv4 forKey:@"_customBlockingIpv4"];
    [coder encodeObject:self.customBlockingIpv6 forKey:@"_customBlockingIpv6"];
    [coder encodeInt64:self.dnsCacheSize forKey:@"_dnsCacheSize"];
    [coder encodeBool:self.optimisticCache forKey:@"_optimisticCache"];
    [coder encodeBool:self.enableDNSSECOK forKey:@"_enableDNSSECOK"];
    [coder encodeBool:self.enableRetransmissionHandling forKey:@"_enableRetransmissionHandling"];
    [coder encodeBool:self.enableRouteResolver forKey:@"_enableRouteResolver"];
    [coder encodeBool:self.blockEch forKey:@"_blockEch"];
    [coder encodeBool:self.enableParallelUpstreamQueries forKey:@"_enableParallelUpstreamQueries"];
    [coder encodeBool:self.enableFallbackOnUpstreamsFailure forKey:@"_enableFallbackOnUpstreamsFailure"];
    [coder encodeBool:self.enableServfailOnUpstreamsFailure forKey:@"_enableServfailOnUpstreamsFailure"];
    [coder encodeObject:self.helperPath forKey:@"_helperPath"];
}

- (NSString*)description {
    return [NSString stringWithFormat:@"[(%p)AGDnsProxyConfig:\n"
            "ipv6Available=%@,\n"
            "blockIpv6=%@,\n"
            "adblockRulesBlockingMode=%ld,\n"
            "hostsRulesBlockingMode=%ld,\n"
            "customBlockingIpv4=%@,\n"
            "customBlockingIpv6=%@,\n"
            "enableDNSSECOK=%@,\n"
            "enableRetransmissionHandling=%@,\n"
            "blockEch=%@,\n"
            "detectSearchDomains=%@,\n"
            "outboundProxy=%@,\n"
            "upstreams=%@,\n"
            "fallbacks=%@,\n"
            "fallbackDomains=%@,\n"
            "filters=%@,\n"
            "dns64Settings=%@,\n"
            "listeners=%@]",
            self, _ipv6Available ? @"YES" : @"NO", _blockIpv6 ? @"YES" : @"NO", _adblockRulesBlockingMode, _hostsRulesBlockingMode, _customBlockingIpv4,
            _customBlockingIpv6, _enableDNSSECOK ? @"YES" : @"NO", _enableRetransmissionHandling ? @"YES" : @"NO", _blockEch ? @"YES" : @"NO",
            _detectSearchDomains ? @"YES" : @"NO", _outboundProxy, _upstreams, _fallbacks, _fallbackDomains, _filters, _dns64Settings, _listeners];
}

+ (instancetype) getDefault
{
    const DnsProxySettings &defaultSettings = DnsProxySettings::get_default();
    return [[AGDnsProxyConfig alloc] initWithNative: &defaultSettings];
}
@end

@implementation AGDnsRequestProcessedEvent
- (instancetype) init: (const DnsRequestProcessedEvent &)event
{
    _domain = convert_string(event.domain);
    _type = convert_string(event.type);
    _startTime = event.start_time;
    _elapsed = event.elapsed;
    _status = convert_string(event.status);
    _answer = convert_string(event.answer);
    _originalAnswer = convert_string(event.original_answer);
    _upstreamId = event.upstream_id ? [NSNumber numberWithInt:*event.upstream_id] : nil;
    _bytesSent = event.bytes_sent;
    _bytesReceived = event.bytes_received;

    NSMutableArray<NSString *> *rules =
        [[NSMutableArray alloc] initWithCapacity: event.rules.size()];
    NSMutableArray<NSNumber *> *filterListIds =
        [[NSMutableArray alloc] initWithCapacity: event.rules.size()];
    for (size_t i = 0; i < event.rules.size(); ++i) {
        [rules addObject: convert_string(event.rules[i])];
        [filterListIds addObject: [NSNumber numberWithInt: event.filter_list_ids[i]]];
    }
    _rules = rules;
    _filterListIds = filterListIds;

    _whitelist = event.whitelist;
    _error = convert_string(event.error);

    _cacheHit = event.cache_hit;

    _dnssec = event.dnssec;

    return self;
}

- (instancetype)initWithCoder:(NSCoder *)coder {
    self = [super init];
    if (self) {
        _domain = [coder decodeObjectForKey:@"_domain"];
        _type = [coder decodeObjectForKey:@"_type"];
        _startTime = [coder decodeInt64ForKey:@"_startTime"];
        _elapsed = [coder decodeInt64ForKey:@"_elapsed"];
        _status = [coder decodeObjectForKey:@"_status"];
        _answer = [coder decodeObjectForKey:@"_answer"];
        _originalAnswer = [coder decodeObjectForKey:@"_originalAnswer"];
        _upstreamId = [coder decodeObjectForKey:@"_upstreamId"];
        _bytesSent = [coder decodeInt64ForKey:@"_bytesSent"];
        _bytesReceived = [coder decodeInt64ForKey:@"_bytesReceived"];
        _rules = [coder decodeObjectForKey:@"_rules"];
        _filterListIds = [coder decodeObjectForKey:@"_filterListIds"];
        _whitelist = [coder decodeBoolForKey:@"_whitelist"];
        _error = [coder decodeObjectForKey:@"_error"];
        _cacheHit = [coder decodeBoolForKey:@"_cacheHit"];
        _dnssec = [coder decodeBoolForKey:@"_dnssec"];
    }

    return self;
}

- (void)encodeWithCoder:(NSCoder *)coder {
    [coder encodeObject:self.domain forKey:@"_domain"];
    [coder encodeObject:self.type forKey:@"_type"];
    [coder encodeInt64:self.startTime forKey:@"_startTime"];
    [coder encodeInt64:self.elapsed forKey:@"_elapsed"];
    [coder encodeObject:self.status forKey:@"_status"];
    [coder encodeObject:self.answer forKey:@"_answer"];
    [coder encodeObject:self.originalAnswer forKey:@"_originalAnswer"];
    [coder encodeObject:self.upstreamId forKey:@"_upstreamId"];
    [coder encodeInt64:self.bytesSent forKey:@"_bytesSent"];
    [coder encodeInt64:self.bytesReceived forKey:@"_bytesReceived"];
    [coder encodeObject:self.rules forKey:@"_rules"];
    [coder encodeObject:self.filterListIds forKey:@"_filterListIds"];
    [coder encodeBool:self.whitelist forKey:@"_whitelist"];
    [coder encodeObject:self.error forKey:@"_error"];
    [coder encodeBool:self.cacheHit forKey:@"_cacheHit"];
    [coder encodeBool:self.dnssec forKey:@"_dnssec"];
}

- (NSString*)description {
    return [NSString stringWithFormat:
            @"[(%p)AGDnsRequestProcessedEvent: domain=%@, "
            "type=%@, "
            "status=%@, "
            "answer=%@, "
            "originalAnswer=%@, "
            "upstreamId=%@, "
            "filterListIds=%@, "
            "whitelist=%@, "
            "error=%@, "
            "cacheHit=%@, "
            "dnssec=%@]",
            self, _domain, _type, _status, _answer, _originalAnswer, _upstreamId, _filterListIds,
            _whitelist ? @"YES" : @"NO", _error, _cacheHit ? @"YES" : @"NO", _dnssec ? @"YES" : @"NO"];
}

@end

@implementation AGDnsProxyEvents
@end

@implementation AGDnsProxy {
    DnsProxy proxy;
    std::optional<Logger> log;
    AGDnsProxyEvents *events;
    dispatch_queue_t queue;
    BOOL initialized;
}

- (void)dealloc
{
    if (initialized) {
        @throw [NSException exceptionWithName:@"Illegal state"
                                       reason:@"AGDnsProxy was not stopped before dealloc"
                                     userInfo:nil];
    }
}

- (void)stop {
    if (initialized) {
        self->proxy.deinit();
        initialized = NO;
    }
}

static SecCertificateRef convertCertificate(const std::vector<uint8_t> &cert) {
    NSData *data = [NSData dataWithBytesNoCopy: (void *)cert.data() length: cert.size() freeWhenDone: NO];
    CFDataRef certRef = (__bridge CFDataRef)data;
    return SecCertificateCreateWithData(NULL, (CFDataRef)certRef);
}

static std::string getTrustCreationErrorStr(OSStatus status) {
#if !TARGET_OS_IPHONE || (IOS_VERSION_MAJOR >= 11 && IOS_VERSION_MINOR >= 3)
    auto *err = (__bridge_transfer NSString *) SecCopyErrorMessageString(status, NULL);
    return [err UTF8String];
#else
    return AG_FMT("Failed to create trust object from chain: {}", status);
#endif
}

template <typename T>
using AGUniqueCFRef = UniquePtr<std::remove_pointer_t<T>, &CFRelease>;

+ (std::optional<std::string>) verifyCertificate: (CertificateVerificationEvent *) event log: (Logger &) log
{
    tracelog(log, "[Verification] App callback");

    NSMutableArray *trustArray = [[NSMutableArray alloc] initWithCapacity: event->chain.size() + 1];

    SecCertificateRef cert = convertCertificate(event->certificate);
    if (!cert) {
        dbglog(log, "[Verification] Failed to create certificate object");
        return "Failed to create certificate object";
    }
    [trustArray addObject:(__bridge_transfer id) cert];

    for (const auto &chainCert : event->chain) {
        cert = convertCertificate(chainCert);
        if (!cert) {
            dbglog(log, "[Verification] Failed to create certificate object");
            return "Failed to create certificate object";
        }
        [trustArray addObject:(__bridge_transfer id) cert];
    }

    AGUniqueCFRef<SecPolicyRef> policy{SecPolicyCreateBasicX509()};
    SecTrustRef trust;
    OSStatus status = SecTrustCreateWithCertificates((__bridge CFTypeRef) trustArray, policy.get(), &trust);

    if (status != errSecSuccess) {
        std::string err = getTrustCreationErrorStr(status);
        dbglog(log, "[Verification] Failed to create trust object from chain: {}", err);
        return err;
    }

    AGUniqueCFRef<SecTrustRef> trustRef{trust};

    SecTrustSetAnchorCertificates(trust, NULL);
    SecTrustSetAnchorCertificatesOnly(trust, NO);
    SecTrustResultType trustResult;
    SecTrustEvaluate(trust, &trustResult);

    // https://developer.apple.com/documentation/security/sectrustresulttype/ksectrustresultunspecified?language=objc
    // This value indicates that evaluation reached an (implicitly trusted) anchor certificate without
    // any evaluation failures, but never encountered any explicitly stated user-trust preference.
    if (trustResult == kSecTrustResultUnspecified || trustResult == kSecTrustResultProceed) {
        dbglog(log, "[Verification] Succeeded");
        return std::nullopt;
    }

    std::string errStr;
    switch (trustResult) {
    case kSecTrustResultDeny:
        errStr = "The user specified that the certificate should not be trusted";
        break;
    case kSecTrustResultRecoverableTrustFailure:
        errStr = "Trust is denied, but recovery may be possible";
        break;
    case kSecTrustResultFatalTrustFailure:
        errStr = "Trust is denied and no simple fix is available";
        break;
    case kSecTrustResultOtherError:
        errStr = "A value that indicates a failure other than trust evaluation";
        break;
    case kSecTrustResultInvalid:
        errStr = "An indication of an invalid setting or result";
        break;
    default:
        errStr = AG_FMT("Unknown error code: {}", trustResult);
        break;
    }

    dbglog(log, "[Verification] Failed to verify: {}", errStr);
    return errStr;
}

static UpstreamOptions convert_upstream(AGDnsUpstream *upstream) {
    std::vector<std::string> bootstrap;
    if (upstream.bootstrap != nil) {
        bootstrap.reserve([upstream.bootstrap count]);
        for (NSString *server in upstream.bootstrap) {
            bootstrap.emplace_back([server UTF8String]);
        }
    }
    IpAddress addr;
    if (upstream.serverIp != nil && [upstream.serverIp length] == 4) {
        addr.emplace<Uint8Array<4>>();
        std::memcpy(std::get<Uint8Array<4>>(addr).data(),
                    [upstream.serverIp bytes], [upstream.serverIp length]);
    } else if (upstream.serverIp != nil && [upstream.serverIp length] == 16) {
        addr.emplace<Uint8Array<16>>();
        std::memcpy(std::get<Uint8Array<16>>(addr).data(),
                    [upstream.serverIp bytes], [upstream.serverIp length]);
    }
    IfIdVariant iface;
    if (upstream.outboundInterfaceName != nil) {
        iface.emplace<std::string>(upstream.outboundInterfaceName.UTF8String);
    }
    return UpstreamOptions{[upstream.address UTF8String],
                                std::move(bootstrap),
                                std::chrono::milliseconds(upstream.timeoutMs),
                                std::move(addr),
                                (int32_t) upstream.id,
                                std::move(iface)};
}

static std::vector<UpstreamOptions> convert_upstreams(NSArray<AGDnsUpstream *> *upstreams) {
    std::vector<UpstreamOptions> converted;
    if (upstreams != nil) {
        converted.reserve([upstreams count]);
        for (AGDnsUpstream *upstream in upstreams) {
            converted.emplace_back(convert_upstream(upstream));
        }
    }
    return converted;
}

static void append_search_domains(std::vector<std::string> &fallback_domains) {
    struct __res_state resState = {0};
    res_ninit(&resState);
    for (int i = 0; i < MAXDNSRCH; ++i) {
        if (resState.dnsrch[i]) {
            std::string_view search_domain = resState.dnsrch[i];
            if (!search_domain.empty() && search_domain.back() == '.') {
                search_domain.remove_suffix(1);
            }
            if (!search_domain.empty() && search_domain.front() == '.') {
                search_domain.remove_prefix(1);
            }
            if (!search_domain.empty()) {
                fallback_domains.emplace_back(AG_FMT("*.{}", search_domain));
            }
        }
    }
    res_nclose(&resState);
}

#if !TARGET_OS_IPHONE

typedef struct {
    int ourFd;
    int theirFd;
} fd_pair_t;

static fd_pair_t makeFdPairForTask() {
    int pair[2] = {-1, -1};
    int r = socketpair(AF_UNIX, SOCK_STREAM, 0, pair);
    if (r == -1) {
        goto error;
    }
    r = evutil_make_socket_closeonexec(pair[0]);
    if (r == -1) {
        goto error;
    }
    r = evutil_make_socket_closeonexec(pair[1]);
    if (r == -1) {
        goto error;
    }
    return (fd_pair_t) {pair[0], pair[1]};
    error:
    close(pair[0]);
    close(pair[1]);
    return (fd_pair_t) {-1, -1};
}

// Bind an fd using adguard-tun-helper
static int bindFd(NSString *helperPath, NSString *address, NSNumber *port, AGListenerProtocol proto, NSError **error) {
    NSString *protoString = nil;
    switch (proto) {
    case AGLP_UDP:
        protoString = @"udp";
        break;
    case AGLP_TCP:
        protoString = @"tcp";
        break;
    }
    if (protoString == nil) {
        *error = [NSError errorWithDomain:AGDnsProxyErrorDomain
                                     code:AGDPE_PROXY_INIT_ERROR
                                 userInfo:@{NSLocalizedDescriptionKey: @"Bad listener protocol"}];
        return -1;
    }

    fd_pair_t fdPair = makeFdPairForTask();
    if (fdPair.ourFd == -1 || fdPair.theirFd == -1) {
        *error = [NSError errorWithDomain:AGDnsProxyErrorDomain
                                     code:AGDPE_PROXY_INIT_ERROR
                                 userInfo:@{NSLocalizedDescriptionKey: @"Failed to make an fd pair"}];
        return -1;
    }

    auto *task = [[NSTask alloc] init];
    task.launchPath = helperPath;
    task.arguments = @[@"--bind", address, port.stringValue, protoString];
    NSFileHandle *nullDevice = [NSFileHandle fileHandleWithNullDevice];
    task.standardInput = nullDevice;
    task.standardOutput = [[NSFileHandle alloc] initWithFileDescriptor:fdPair.theirFd closeOnDealloc:NO];
    task.standardError = nullDevice;
    [task launch];
    close(fdPair.theirFd);

    evutil_make_socket_nonblocking(fdPair.ourFd);

    pollfd pfd[] = {{.fd = fdPair.ourFd, .events = POLLIN}};
    ssize_t r = poll(pfd, 1, 30 * 1000);
    if (r != 1) {
        if (r == 0) {
            *error = [NSError errorWithDomain:AGDnsProxyErrorDomain
                                         code:AGDPE_PROXY_INIT_ERROR
                                     userInfo:@{NSLocalizedDescriptionKey: @"Poll timed out"}];
        } else {
            *error = [NSError errorWithDomain:AGDnsProxyErrorDomain
                                         code:AGDPE_PROXY_INIT_ERROR
                                     userInfo:@{NSLocalizedDescriptionKey:
                                                [NSString stringWithFormat:
                                                        @"Poll failed: %d (%s)", errno, strerror(errno)]}];
        }
        close(fdPair.ourFd);
        [task interrupt];
        return -1;
    }

    char buf[1]{};
    char cmsgspace[CMSG_SPACE(sizeof(int))]{};
    iovec vec{
            .iov_base = buf,
            .iov_len = sizeof(buf)};
    msghdr msg{
            .msg_iov = &vec,
            .msg_iovlen = 1,
            .msg_control = &cmsgspace,
            .msg_controllen = CMSG_LEN(sizeof(int))};

    r = recvmsg(fdPair.ourFd, &msg, 0);
    if (r < 0) {
        *error = [NSError errorWithDomain:AGDnsProxyErrorDomain
                                     code:AGDPE_PROXY_INIT_ERROR
                                 userInfo:@{NSLocalizedDescriptionKey:
                                            [NSString stringWithFormat:@"Failed to receive fd: %s", strerror(errno)]}];
        close(fdPair.ourFd);
        [task interrupt];
        return -1;
    }
    close(fdPair.ourFd);
    // Error will be handled after.
    [task waitUntilExitOrInterruptAfterTimeoutMs:BINDFD_WAIT_MS];

    for (cmsghdr *cmsg = CMSG_FIRSTHDR(&msg); cmsg; cmsg = CMSG_NXTHDR(&msg, cmsg)) {
        if (cmsg->cmsg_level == SOL_SOCKET && cmsg->cmsg_type == SCM_RIGHTS) {
            int receivedFd = *(int *) CMSG_DATA(cmsg);
            return receivedFd;
        }
    }
    switch (task.terminationStatus) {
    case 0:
        *error = [NSError errorWithDomain:AGDnsProxyErrorDomain
                                     code:AGDPE_PROXY_INIT_ERROR
                                 userInfo:@{NSLocalizedDescriptionKey: @"Failed to receive fd: control message not found"}];
        break;
    case ERR_BIND_IN_USE:
        *error = [NSError errorWithDomain:AGDnsProxyErrorDomain
                                     code:AGDPE_PROXY_INIT_HELPER_BIND_ERROR
                                 userInfo:@{NSLocalizedDescriptionKey: @"Failed to receive fd: can't bind"}];
        break;
    default:
        NSString *description = [NSString stringWithFormat: @"Failed to receive fd: helper return %d", task.terminationStatus];
        *error = [NSError errorWithDomain:AGDnsProxyErrorDomain
                                     code:AGDPE_PROXY_INIT_HELPER_ERROR
                                 userInfo:@{NSLocalizedDescriptionKey: description}];
    }
    return -1;
}

#endif // !TARGET_OS_IPHONE

- (instancetype) initWithConfig: (AGDnsProxyConfig *) config
                        handler: (AGDnsProxyEvents *) handler
                          error: (NSError **) error
{
    self = [super init];
    if (!self) {
        return nil;
    }
    self->initialized = NO;

    self->log = Logger{"AGDnsProxy"};

    infolog(*self->log, "Initializing dns proxy...");

    DnsProxySettings settings = DnsProxySettings::get_default();
    settings.upstreams = convert_upstreams(config.upstreams);
    settings.fallbacks = convert_upstreams(config.fallbacks);

    if (config.fallbackDomains) {
        for (NSString *domain in config.fallbackDomains) {
            settings.fallback_domains.emplace_back(domain.UTF8String);
        }
    }
    if (config.detectSearchDomains) {
        append_search_domains(settings.fallback_domains);
    }

    settings.blocked_response_ttl_secs = (uint32_t) config.blockedResponseTtlSecs;

    if (config.filters != nil) {
        settings.filter_params.filters.reserve([config.filters count]);
        for (AGDnsFilterParams *fp in config.filters) {
            dbglog(*self->log, "Filter id={} {}={}", fp.id, fp.inMemory ? "content" : "path", fp.data.UTF8String);

            settings.filter_params.filters.emplace_back(
                DnsFilter::FilterParams{(int32_t) fp.id, fp.data.UTF8String, (bool) fp.inMemory});
        }
#if TARGET_OS_IPHONE
        settings.filter_params.mem_limit = config.filtersMemoryLimitBytes;
#endif // TARGET_OS_IPHONE
    }

    void *obj = (__bridge void *)self;
    self->queue = dispatch_queue_create("com.adguard.dnslibs.AGDnsProxy.queue", nil);
    self->events = handler;
    DnsProxyEvents native_events = {};
    if (handler != nil && handler.onRequestProcessed != nil) {
         native_events.on_request_processed =
            [obj] (const DnsRequestProcessedEvent &event) {
                auto *sself = (__bridge AGDnsProxy *)obj;
                @autoreleasepool {
                    auto *objCEvent = [[AGDnsRequestProcessedEvent alloc] init: event];
                    __weak AGDnsProxyEvents *weakObjCEvents = sself->events;
                    dispatch_async(sself->queue, ^{
                        __strong AGDnsProxyEvents *objCEvents = weakObjCEvents;
                        if (objCEvents) {
                            objCEvents.onRequestProcessed(objCEvent);
                        }
                    });
                }
            };
    }
    native_events.on_certificate_verification =
        [obj] (CertificateVerificationEvent event) {
            @autoreleasepool {
                AGDnsProxy *sself = (__bridge AGDnsProxy *)obj;
                return [AGDnsProxy verifyCertificate: &event log: *sself->log];
            }
        };

    if (config.dns64Settings != nil) {
        NSArray<AGDnsUpstream *> *dns64_upstreams = config.dns64Settings.upstreams;
        if (dns64_upstreams == nil) {
            dbglog(*self->log, "DNS64 upstreams list is nil");
        } else if ([dns64_upstreams count] == 0) {
            dbglog(*self->log, "DNS64 upstreams list is empty");
        } else {
            settings.dns64 = Dns64Settings{
                    .upstreams = convert_upstreams(dns64_upstreams),
                    .max_tries = config.dns64Settings.maxTries > 0
                                 ? static_cast<uint32_t>(config.dns64Settings.maxTries) : 0,
                    .wait_time = std::chrono::milliseconds(config.dns64Settings.waitTimeMs),
            };
        }
    }

    std::vector<std::shared_ptr<void>> closefds; // Close fds on return
    if (config.listeners != nil) {
        closefds.reserve(config.listeners.count);
        settings.listeners.clear();
        settings.listeners.reserve(config.listeners.count);
        for (AGListenerSettings *listener in config.listeners) {
            int listenerFd = -1;
#if !TARGET_OS_IPHONE
            if (config.helperPath) {
                listenerFd = bindFd(config.helperPath, listener.address, @(listener.port), listener.proto, error);
                if (listenerFd == -1) {
                    return nil;
                }
                closefds.emplace_back(nullptr, [listenerFd](void *p) {
                    close(listenerFd);
                }); // Close on return (listener does dup())
            }
#endif
            settings.listeners.emplace_back((ListenerSettings) {
                .address = listener.address.UTF8String,
                .port = (uint16_t) listener.port,
                .protocol = (ag::utils::TransportProtocol) listener.proto,
                .persistent = (bool) listener.persistent,
                .idle_timeout = std::chrono::milliseconds(listener.idleTimeoutMs),
                .fd = listenerFd,
            });
        }
    }

    settings.ipv6_available = config.ipv6Available;
    settings.block_ipv6 = config.blockIpv6;

    settings.adblock_rules_blocking_mode = (DnsProxyBlockingMode) config.adblockRulesBlockingMode;
    settings.hosts_rules_blocking_mode = (DnsProxyBlockingMode) config.hostsRulesBlockingMode;
    if (config.customBlockingIpv4 != nil) {
        settings.custom_blocking_ipv4 = [config.customBlockingIpv4 UTF8String];
    }
    if (config.customBlockingIpv6 != nil) {
        settings.custom_blocking_ipv6 = [config.customBlockingIpv6 UTF8String];
    }

    settings.dns_cache_size = config.dnsCacheSize;
    settings.optimistic_cache = config.optimisticCache;
    settings.enable_dnssec_ok = config.enableDNSSECOK;
    settings.enable_retransmission_handling = config.enableRetransmissionHandling;
    settings.enable_route_resolver = config.enableRouteResolver;
    settings.block_ech = config.blockEch;
    settings.enable_parallel_upstream_queries = config.enableParallelUpstreamQueries;
    settings.enable_fallback_on_upstreams_failure = config.enableFallbackOnUpstreamsFailure;
    settings.enable_servfail_on_upstreams_failure = config.enableServfailOnUpstreamsFailure;

    auto [ret, err_or_warn] = self->proxy.init(std::move(settings), std::move(native_events));
    if (!ret) {
        auto str = AG_FMT("Failed to initialize the DNS proxy: {}", err_or_warn->str());
        errlog(*self->log, "{}", str);
        if (error) {
            *error = [NSError errorWithDomain:AGDnsProxyErrorDomain
                                         code:(AGDnsProxyInitError)(err_or_warn->value())
                                     userInfo:@{NSLocalizedDescriptionKey : convert_string(str)}];
        }
        return nil;
    }
    if (error && err_or_warn) {
        auto str = AG_FMT("DNS proxy initialized with warnings:\n{}", err_or_warn->str());
        *error = [NSError errorWithDomain:AGDnsProxyErrorDomain
                                     code:(AGDnsProxyInitError)(err_or_warn->value())
                                 userInfo:@{NSLocalizedDescriptionKey : convert_string(str)}];
    }
    self->initialized = YES;

    infolog(*self->log, "Dns proxy initialized");

    return self;
}

static coro::Task<void *> handleIPv4Packet(AGDnsProxy *self, NSData *packet)
{
    auto *ip_header = (struct iphdr *) packet.bytes;
    // @todo: handle tcp packets also
    if (ip_header->ip_p != IPPROTO_UDP) {
        co_return nil;
    }

    NSInteger ip_header_length = ip_header->ip_hl * 4;
    auto *udp_header = (struct udphdr *) ((Byte *) packet.bytes + ip_header_length);
    NSInteger header_length = ip_header_length + sizeof(*udp_header);

    char srcv4_str[INET_ADDRSTRLEN], dstv4_str[INET_ADDRSTRLEN];
    dbglog(*self->log, "{}:{} -> {}:{}",
           inet_ntop(AF_INET, &ip_header->ip_src, srcv4_str, sizeof(srcv4_str)), ntohs(udp_header->uh_sport),
           inet_ntop(AF_INET, &ip_header->ip_dst, dstv4_str, sizeof(dstv4_str)), ntohs(udp_header->uh_dport));

    if (ntohs(udp_header->uh_dport) != DEFAULT_PLAIN_PORT) {
        dbglog(*self->log, "Dropping non-DNS packet");
        co_return nil;
    }

    Uint8View payload = {(uint8_t *) packet.bytes + header_length, packet.length - header_length};
    DnsMessageInfo info{
            .proto = ag::utils::TP_UDP,
            .peername = SocketAddress{{(uint8_t *) &ip_header->ip_src, sizeof(ip_header->ip_src)},
                                           ntohs(udp_header->uh_sport)}};
    std::vector<uint8_t> response = co_await self->proxy.handle_message(payload, &info);
    if (response.empty()) {
        co_return nil;
    }
    co_return create_response_packet(ip_header, udp_header, response);
}

static coro::Task<void *> handleIPv6Packet(AGDnsProxy *self, NSData *packet)
{
    auto *ip_header = (struct iphdr6 *) packet.bytes;
    // @todo: handle tcp packets also
    if (ip_header->ip6_nh != IPPROTO_UDP) {
        co_return nil;
    }

    NSInteger ip_header_length = sizeof(*ip_header);
    auto *udp_header = (struct udphdr *) ((Byte *) packet.bytes + ip_header_length);
    NSInteger header_length = ip_header_length + sizeof(*udp_header);

    char srcv6_str[INET6_ADDRSTRLEN], dstv6_str[INET6_ADDRSTRLEN];
    dbglog(*self->log, "[{}]:{} -> [{}]:{}",
           inet_ntop(AF_INET6, &ip_header->ip6_src, srcv6_str, sizeof(srcv6_str)), ntohs(udp_header->uh_sport),
           inet_ntop(AF_INET6, &ip_header->ip6_dst, dstv6_str, sizeof(dstv6_str)), ntohs(udp_header->uh_dport));

    if (ntohs(udp_header->uh_dport) != DEFAULT_PLAIN_PORT) {
        dbglog(*self->log, "Dropping non-DNS packet");
        co_return nil;
    }

    Uint8View payload = {(uint8_t *) packet.bytes + header_length, packet.length - header_length};
    DnsMessageInfo info{
            .proto = ag::utils::TP_UDP,
            .peername = SocketAddress{{(uint8_t *) &ip_header->ip6_src, sizeof(ip_header->ip6_src)},
                                           ntohs(udp_header->uh_sport)}};
    std::vector<uint8_t> response = co_await self->proxy.handle_message(payload, &info);
    if (response.empty()) {
        co_return nil;
    }
    co_return create_response_packet_v6(ip_header, udp_header, response);
}

- (void)handlePacket:(NSData *)packet completionHandler:(void(^)(NSData *)) completionHandler
{
<<<<<<< HEAD
    coro::run_detached([](AGDnsProxy *sself, NSData *packet, void (^completionHandler)(NSData *)) -> coro::Task<void> {
        @autoreleasepool {
            auto *ip_header = (const struct iphdr *)packet.bytes;
            if (ip_header->ip_v == 4) {
                completionHandler(co_await handleIPv4Packet(sself, packet));
            } else if (ip_header->ip_v == 6) {
                completionHandler(co_await handleIPv6Packet(sself, packet));
            } else {
                dbglog(*sself->log, "Wrong IP version: %u", ip_header->ip_v);
                completionHandler(nil);
            }
=======
    coro::run_detached([](AGDnsProxy *self, NSData *packet, void (^completionHandler)(NSData *)) -> coro::Task<void> {
        auto *ip_header = (const struct iphdr *)packet.bytes;
        void *reply = nullptr;
        if (ip_header->ip_v == 4) {
            reply = co_await handleIPv4Packet(self, packet);
        } else if (ip_header->ip_v == 6) {
            reply = co_await handleIPv6Packet(self, packet);
        } else {
            dbglog(*self->log, "Wrong IP version: %u", ip_header->ip_v);
        }

        @autoreleasepool {
            completionHandler((__bridge_transfer NSData *) reply);
>>>>>>> 423d828a
        }
    }(self, packet, completionHandler));
}

+ (BOOL) isValidRule: (NSString *) str
{
    return DnsFilter::is_valid_rule([str UTF8String]);
}

+ (NSString *)libraryVersion {
    return convert_string(DnsProxy::version());
}

@end

@implementation AGDnsStamp

- (instancetype) initWithNative: (const ServerStamp *) stamp
{
    self = [super init];
    if (self) {
        _proto = (AGStampProtoType) stamp->proto;
        _serverAddr = convert_string(stamp->server_addr_str);
        _providerName = convert_string(stamp->provider_name);
        _path = convert_string(stamp->path);
        if (!stamp->server_pk.empty()) {
            _serverPublicKey = [NSData dataWithBytes: stamp->server_pk.data() length: stamp->server_pk.size()];
        }
        if (!stamp->hashes.empty()) {
            NSMutableArray *hs = [NSMutableArray arrayWithCapacity: stamp->hashes.size()];
            for (const std::vector<uint8_t> &h : stamp->hashes) {
                [hs addObject: [NSData dataWithBytes: h.data() length: h.size()]];
            }
            _hashes = hs;
        }
        if (stamp->props & DNSSEC) {
            _dnssec = YES;
        }
        if (stamp->props & NO_LOG) {
            _noLog = YES;
        }
        if (stamp->props & NO_FILTER) {
            _noFilter = YES;
        }
    }
    return self;
}

- (instancetype)initWithCoder:(NSCoder *)coder {
    self = [super init];
    if (self) {
        _proto = (AGStampProtoType) [coder decodeIntForKey:@"_proto"];
        _serverAddr = [coder decodeObjectForKey:@"_serverAddr"];
        _providerName = [coder decodeObjectForKey:@"_providerName"];
        _path = [coder decodeObjectForKey:@"_path"];
        _serverPublicKey = [coder decodeObjectForKey:@"_serverPublicKey"];
        _hashes = [coder decodeObjectForKey:@"_hashes"];
        _dnssec = [coder decodeBoolForKey:@"_dnssec"];
        _noLog = [coder decodeBoolForKey:@"_noLog"];
        _noFilter = [coder decodeBoolForKey:@"_noFilter"];
    }

    return self;
}

- (void)encodeWithCoder:(NSCoder *)coder {
    [coder encodeInt:self.proto forKey:@"_proto"];
    [coder encodeObject:self.serverAddr forKey:@"_serverAddr"];
    [coder encodeObject:self.providerName forKey:@"_providerName"];
    [coder encodeObject:self.path forKey:@"_path"];
    [coder encodeObject:self.serverPublicKey forKey:@"_serverPublicKey"];
    [coder encodeObject:self.hashes forKey:@"_hashes"];
    [coder encodeBool:self.dnssec forKey:@"_dnssec"];
    [coder encodeBool:self.noLog forKey:@"_noLog"];
    [coder encodeBool:self.noFilter forKey:@"_noFilter"];
}

- (instancetype)initWithString:(NSString *)stampStr
                         error:(NSError **)error {
    auto stamp = ServerStamp::from_string(stampStr.UTF8String);
    if (!stamp.has_error()) {
        return [self initWithNative:&stamp.value()];
    }
    if (error) {
        *error = [NSError errorWithDomain:AGDnsProxyErrorDomain
                                     code:(int)(stamp.error()->value())
                                 userInfo:@{NSLocalizedDescriptionKey: convert_string(stamp.error()->str())}];
    }
    return nil;
}

+ (instancetype)stampWithString:(NSString *)stampStr
                          error:(NSError **)error {
    return [[self alloc] initWithString:stampStr error:error];
}

- (NSString *)prettyUrl {
    ServerStamp stamp = convert_stamp(self);
    return convert_string(stamp.pretty_url(false));
}

- (NSString *)prettierUrl {
    ServerStamp stamp = convert_stamp(self);
    return convert_string(stamp.pretty_url(true));
}

- (NSString *)stringValue {
    ServerStamp stamp = convert_stamp(self);
    return convert_string(stamp.str());
}

@end

@implementation AGDnsUtils

static auto dnsUtilsLogger = Logger{"AGDnsUtils"};

static std::optional<std::string> verifyCertificate(CertificateVerificationEvent event) {
    return [AGDnsProxy verifyCertificate: &event log: dnsUtilsLogger];
}

+ (NSError *) testUpstream: (AGDnsUpstream *) opts
             ipv6Available: (BOOL) ipv6Available
                   offline: (BOOL) offline
{
    auto error = ag::dns::test_upstream(convert_upstream(opts), ipv6Available, verifyCertificate, offline);
    if (error) {
        return [NSError errorWithDomain: AGDnsProxyErrorDomain
                                   code: AGDPE_TEST_UPSTREAM_ERROR
                               userInfo: @{NSLocalizedDescriptionKey: convert_string(error->str())}];
    }
    return nil;
}

@end<|MERGE_RESOLUTION|>--- conflicted
+++ resolved
@@ -1300,19 +1300,6 @@
 
 - (void)handlePacket:(NSData *)packet completionHandler:(void(^)(NSData *)) completionHandler
 {
-<<<<<<< HEAD
-    coro::run_detached([](AGDnsProxy *sself, NSData *packet, void (^completionHandler)(NSData *)) -> coro::Task<void> {
-        @autoreleasepool {
-            auto *ip_header = (const struct iphdr *)packet.bytes;
-            if (ip_header->ip_v == 4) {
-                completionHandler(co_await handleIPv4Packet(sself, packet));
-            } else if (ip_header->ip_v == 6) {
-                completionHandler(co_await handleIPv6Packet(sself, packet));
-            } else {
-                dbglog(*sself->log, "Wrong IP version: %u", ip_header->ip_v);
-                completionHandler(nil);
-            }
-=======
     coro::run_detached([](AGDnsProxy *self, NSData *packet, void (^completionHandler)(NSData *)) -> coro::Task<void> {
         auto *ip_header = (const struct iphdr *)packet.bytes;
         void *reply = nullptr;
@@ -1326,7 +1313,6 @@
 
         @autoreleasepool {
             completionHandler((__bridge_transfer NSData *) reply);
->>>>>>> 423d828a
         }
     }(self, packet, completionHandler));
 }
