#import <Foundation/Foundation.h>

#import "AGDnsProxyEvents.h"

/**
 * @defgroup enums
 */

/**
 * DNS proxy error domain
 */
extern NSErrorDomain const AGDnsProxyErrorDomain;

/**
 * @ingroup enums
 * DNS error codes.
 *
 * Defines the different DNS error codes used in the application
 */
typedef NS_ENUM(NSInteger, AGDnsProxyInitError) {
    /** The DNS proxy is not set */
    AGDPE_PROXY_NOT_SET,
    /** The event loop is not set */
    AGDPE_EVENT_LOOP_NOT_SET,
    /** The provided address is invalid */
    AGDPE_INVALID_ADDRESS,
    /** The proxy is empty */
    AGDPE_EMPTY_PROXY,
    /** There is an error in the protocol */
    AGDPE_PROTOCOL_ERROR,
    /** Failed to initialize the listener */
    AGDPE_LISTENER_INIT_ERROR,
    /** The provided IPv4 address is invalid */
    AGDPE_INVALID_IPV4,
    /** The provided IPv6 address is invalid */
    AGDPE_INVALID_IPV6,
    /** Failed to initialize the upstream */
    AGDPE_UPSTREAM_INIT_ERROR,
    /** Failed to initialize the fallback filter */
    AGDPE_FALLBACK_FILTER_INIT_ERROR,
    /** Failed to load the filter */
    AGDPE_FILTER_LOAD_ERROR,
    /** The memory limit has been reached */
    AGDPE_MEM_LIMIT_REACHED,
    /** The filter ID is not unique */
    AGDPE_NON_UNIQUE_FILTER_ID,

    /** Failed to test the upstream */
    AGDPE_TEST_UPSTREAM_ERROR,
    /** Failed to initialize the proxy */
    AGDPE_PROXY_INIT_ERROR,
    /** Failed to initialize the listener during proxy initialization */
    AGDPE_PROXY_INIT_LISTENER_ERROR,
    /** Failed to initialize the helper during proxy initialization */
    AGDPE_PROXY_INIT_HELPER_ERROR,
    /** Failed to bind the helper during proxy initialization */
    AGDPE_PROXY_INIT_HELPER_BIND_ERROR,
};

/**
 * @ingroup enums
 * Logging levels.
 *
 * Defines the different logging levels used in the application.
 */
typedef NS_ENUM(NSInteger, AGLogLevel) {
    /** Error: Indicates an error that requires immediate attention */
    AGLL_ERR,
    /** Warning: Indicates a potential issue that may cause problems */
    AGLL_WARN,
    /** Information: Provides general information about the application state */
    AGLL_INFO,
    /** Debug: Contains detailed debugging information for developers */
    AGLL_DEBUG,
    /** Trace: Contains low-level tracing information for developers */
    AGLL_TRACE,
};


/**
 * @ingroup enums
 * Listener protocols.
 *
 * Defines the different listener protocols used in the application.
 */
typedef NS_ENUM(NSInteger, AGListenerProtocol) {
    /** User Datagram Protocol (UDP) */
    AGLP_UDP,
    /** Transmission Control Protocol (TCP) */
    AGLP_TCP,
};

/**
 * @ingroup enums
 * Specifies how to respond to blocked requests.
 *
 * A request is blocked if it matches a blocking AdBlock-style rule,
 * or a blocking hosts-style rule. A blocking hosts-style rule is
 * a hosts-style rule with a loopback or all-zeroes address.
 *
 * Requests matching a hosts-style rule with an address that is
 * neither loopback nor all-zeroes are always responded
 * with the address specified by the rule.
 */
typedef NS_ENUM(NSInteger, AGBlockingMode) {
    /** Respond with REFUSED response code */
    AGBM_REFUSED,
    /** Respond with NXDOMAIN response code */
    AGBM_NXDOMAIN,
    /**
     * Respond with an address that is all-zeroes, or
     * a custom blocking address, if it is specified, or
     * an empty SOA response if request type is not A/AAAA.
     */
    AGBM_ADDRESS,
};

/**
 * @interface AGLogger
 * Class for configuring logging for DNS library.
 *
 * Provides a way to configure logging for the DNS library.
 * The logging level and the logging function can be set using the provided methods.
 */
@interface AGLogger : NSObject

/**
 * Set the default logging level
 *
 * @param level logging level to be set
 */
+ (void) setLevel: (AGLogLevel) level;

/**
 * A function that outputs a log message.
 *
 * This block is called when a log message needs to be output.
 * The message is already formatted, including the line terminator.
 *
 * @param level The log level of the message
 * @param msg The formatted log message
 * @param length The length of the log message
 */
typedef void (^logCallback)(AGLogLevel level, const char *msg, int length);

/**
 * Set log callback
 *
 * @param func logging function
 */
+ (void) setCallback: (logCallback) func;

@end

/**
 * @interface AGDnsUpstream
 *
 * Represents a DNS upstream server.
 */
@interface AGDnsUpstream : AGDnsXPCObject <NSSecureCoding>
/**
 * Server address.
 * One of the following kinds:
 * * `8.8.8.8:53` -- plain DNS (must specify IP address, not hostname)
 * * `tcp://8.8.8.8:53` -- plain DNS over TCP (must specify IP address, not hostname)
 * * `tls://dns.adguard.com` -- DNS-over-TLS
 * * `https://dns.adguard.com/dns-query` -- DNS-over-HTTPS
 * * `sdns://...` -- DNS stamp (see https://dnscrypt.info/stamps-specifications)
 * * `quic://dns.adguard.com:853` -- DNS-over-QUIC
 * * `h3://` -- DNS-over-HTTP/3
 */
@property(nonatomic) NSString *address;
/**
 * List of plain DNS servers.
 * List used to resolve the hostname in the upstream's address when necessary.
 * These servers will help establish the initial connection to the upstream DNS server
 * if its address is specified as a hostname.
 */
@property(nonatomic) NSArray<NSString *> *bootstrap;
/**
<<<<<<< HEAD
 * Resolver's IP address. In the case if it's specified,
 * bootstrap DNS servers won't be used at all.
=======
 * Default upstream timeout in milliseconds. Also used as a timeout for bootstrap DNS requests.
 * timeout = 0 means infinite timeout.
 */
@property(nonatomic) NSInteger timeoutMs;
/**
 * Upstream's IP address.
 * Pre-resolved IP address for the upstream server. If this field is specified, the @ref bootstrap
 * DNS servers won't be used for resolving the upstream's address.
>>>>>>> 1cd591b6
 */
@property(nonatomic) NSData *serverIp;
/**
 * User-provided ID for this upstream
 */
@property(nonatomic) NSInteger id;
/**
 * Name of the network interface to route traffic through, nil is default
 */
@property(nonatomic) NSString *outboundInterfaceName;

/**
 * (Optional) List of upstreams base64 encoded SPKI fingerprints to verify. If at least one of them is matched in the
 * certificate chain, the verification will be successful
 */
@property(nonatomic) NSArray<NSString *> *fingerprints;

- (instancetype)initWithCoder:(NSCoder *)coder;

- (void)encodeWithCoder:(NSCoder *)coder;

- (NSString*)description;

@end

/**
 * @interface AGDns64Settings
 * Represents DNS64 settings for the DNS proxy.
 */
@interface AGDns64Settings : AGDnsXPCObject <NSSecureCoding>

/**
 * The upstream to use for discovery of DNS64 prefixes
 */
@property(nonatomic) NSArray<AGDnsUpstream *> *upstreams;

/**
 * How many times, at most, to try DNS64 prefixes discovery before giving up
 */
@property(nonatomic) NSInteger maxTries;

/**
 * How long to wait before a dns64 prefixes discovery attempt, in milliseconds
 */
@property(nonatomic) NSInteger waitTimeMs;

- (instancetype)initWithCoder:(NSCoder *)coder;

- (void)encodeWithCoder:(NSCoder *)coder;

- (NSString*)description;

@end

/**
 * @interface AGListenerSettings
 * Settings for a DNS proxy listener.
 */
@interface AGListenerSettings : AGDnsXPCObject <NSSecureCoding>

/**
 * The port to listen on
 * This is the address on which the listener will wait for incoming DNS queries.
 */
@property(nonatomic) NSString *address;

/**
 * The port to listen on.
 * This is the port on which the listener will wait for incoming DNS queries.
 */
@property(nonatomic) NSInteger port;

/**
 * The protocol to listen for
 */
@property(nonatomic) AGListenerProtocol proto;

/**
 * Whether the listener should keep the TCP connection open after sending the first response.
 * If set to true, the connection will not be closed immediately,
 * allowing for multiple requests and responses over the same connection.
 */
@property(nonatomic) BOOL persistent;

/**
 * Idle timeout.
 * Duration (in milliseconds) after which the listener should close the TCP connection if no
 * requests have been received. This setting helps to prevent idle connections from consuming resources.
 */
@property(nonatomic) NSInteger idleTimeoutMs;

- (instancetype)initWithCoder:(NSCoder *)coder;

- (void)encodeWithCoder:(NSCoder *)coder;

- (NSString*)description;

@end

/**
 * @ingroup enums
 * Outbound proxy protocols.
 *
 * Defines the different outbound proxy protocols used in the application.
 */
typedef NS_ENUM(NSInteger, AGOutboundProxyProtocol) {
    /** Plain HTTP proxy */
    AGOPP_HTTP_CONNECT,
    /** HTTPS proxy */
    AGOPP_HTTPS_CONNECT,
    /** SOCKS4 proxy */
    AGOPP_SOCKS4,
    /** SOCKS5 proxy without UDP support */
    AGOPP_SOCKS5,
    /** SOCKS5 proxy with UDP support */
    AGOPP_SOCKS5_UDP,
};

/**
 * @interface AGOutboundProxyAuthInfo
 * Represents authentication information for an outbound proxy.
 */
@interface AGOutboundProxyAuthInfo : AGDnsXPCObject <NSSecureCoding>
/** User name for authentication */
@property(nonatomic) NSString *username;
/** Password for authentication */
@property(nonatomic) NSString *password;

- (instancetype) init NS_UNAVAILABLE;

- (instancetype)initWithCoder:(NSCoder *)coder;

- (void)encodeWithCoder:(NSCoder *)coder;

- (NSString*)description;

@end

/**
 * @interface AGOutboundProxySettings
 * Represents settings for an outbound proxy.
 */
@interface AGOutboundProxySettings : AGDnsXPCObject <NSSecureCoding>
/** The proxy protocol */
@property(nonatomic) AGOutboundProxyProtocol protocol;
/** The proxy server IP address or hostname */
@property(nonatomic) NSString *address;
/** The proxy server port */
@property(nonatomic) NSInteger port;
/**
 * List of the DNS server URLs to be used to resolve a hostname in the proxy server address.
 * The URLs MUST contain the resolved server addresses, not hostnames.
 * E.g. `https://94.140.14.14` is correct, while `dns.adguard.com:53` is not.
 * MUST NOT be empty in case the `address` is a hostname.
 */
@property(nonatomic) NSArray<NSString *> *bootstrap;
/** The authentication information (if nil, authentication is not performed) */
@property(nonatomic) AGOutboundProxyAuthInfo *authInfo;
/** If true and the proxy connection is secure, the certificate won't be verified */
@property(nonatomic) BOOL trustAnyCertificate;

- (instancetype) init NS_UNAVAILABLE;

- (instancetype)initWithCoder:(NSCoder *)coder;

- (void)encodeWithCoder:(NSCoder *)coder;

- (NSString*)description;

@end

/**
 * @interface AGDnsFilterParams
 * Represents the parameters for an individual filter used in the filter engine.
 */
@interface AGDnsFilterParams : AGDnsXPCObject <NSSecureCoding>
/**
 * Filter identifier
 */
@property(nonatomic) NSInteger id;
/**
 * Filter data
 * Either path to file with rules, or rules as a string
 */
@property(nonatomic) NSString *data;
/**
 * If YES, data is rules, otherwise data is path to file with rules
 */
@property(nonatomic) BOOL inMemory;

- (instancetype)initWithCoder:(NSCoder *)coder;

- (void)encodeWithCoder:(NSCoder *)coder;

- (NSString*)description;

@end


/**
 * @interface AGDnsProxyConfig
 * Represents settings for the DNS proxy.
 *
 * Defines the various configuration options that can be used to specify the DNS proxy settings.
 */
@interface AGDnsProxyConfig : AGDnsXPCObject <NSSecureCoding>
/**
 * Upstreams settings
 */
@property(nonatomic) NSArray<AGDnsUpstream *> *upstreams;
/**
 * Fallback upstreams settings
 */
@property(nonatomic) NSArray<AGDnsUpstream *> *fallbacks;
/**
 * Requests for these domains will be forwarded directly to the fallback upstreams, if there are any.
 * A wildcard character, `*`, which stands for any number of characters, is allowed to appear multiple
 * times anywhere except at the end of the domain (which implies that a domain consisting only of
 * wildcard characters is invalid).
 */
@property(nonatomic) NSArray<NSString *> *fallbackDomains;
/**
 * If enabled, DNS search domains will be automatically appended to the fallback domains,
 * allowing to forward requests for, e.g., *.local, directly to the fallback upstreams.
 */
@property(nonatomic) BOOL detectSearchDomains;
/**
 * Filters
 */
@property(nonatomic) NSArray<AGDnsFilterParams *> *filters;
#if TARGET_OS_IPHONE
/**
 * If not zero, the filtering engine might not load some rules from the configured
 * filters to try to keep the estimated memory usage below this limit.
 * If any rules are not loaded because of this limit, a warning will be returned
 * from `[AGDnsProxy initWithConfig:]`.
 */
@property(nonatomic) NSUInteger filtersMemoryLimitBytes;
#endif // TARGET_OS_IPHONE
/**
 * TTL of the record for the blocked domains (in seconds)
 */
@property(nonatomic) NSInteger blockedResponseTtlSecs;
/**
 * DNS64 settings. If nil, DNS64 is disabled
 */
@property(nonatomic) AGDns64Settings *dns64Settings;
/**
 * List of addresses/ports/protocols/etc... to listen on
 */
@property(nonatomic) NSArray<AGListenerSettings *> *listeners;
/**
 * Outbound proxy settings
 */
@property(nonatomic) AGOutboundProxySettings *outboundProxy;
/**
 * If true, bootstrappers will fetch AAAA records
 */
@property(nonatomic) BOOL ipv6Available;
/**
 * Block AAAA requests.
 */
@property(nonatomic) BOOL blockIpv6;
/**
 * How to respond to requests blocked by AdBlock-style rules
 */
@property(nonatomic) AGBlockingMode adblockRulesBlockingMode;
/**
 * How to respond to requests blocked by hosts-style rules
 */
@property(nonatomic) AGBlockingMode hostsRulesBlockingMode;
/**
 * Custom IPv4 address to return for filtered requests
 */
@property(nonatomic) NSString *customBlockingIpv4;
/**
 * Custom IPv6 address to return for filtered requests
 */
@property(nonatomic) NSString *customBlockingIpv6;
/**
 * Maximum number of cached responses
 */
@property(nonatomic) NSUInteger dnsCacheSize;
/**
 * Maximum amount of time, in milliseconds, allowed for upstream exchange.
 * A timeout of 0 means "default".
 */
@property(nonatomic) NSUInteger upstreamTimeoutMs;
/**
 * Enable optimistic DNS caching
 */
@property(nonatomic) BOOL optimisticCache;
/**
 * Enable DNSSEC OK extension.
 * This options tells server that we want to receive DNSSEC records along with normal queries.
 * If they exist, request processed event will have DNSSEC flag on.
 * WARNING: may increase data usage and probability of TCP fallbacks.
 */
@property(nonatomic) BOOL enableDNSSECOK;
/**
 * If enabled, detect retransmitted requests and handle them using fallback upstreams only.
 */
@property(nonatomic) BOOL enableRetransmissionHandling;
/**
 * If enabled, our own route resolver will be used to resolve routes.
 * This is needed when DnsProxy is used inside network extension and needs to use routes of some VPN.
 */
@property(nonatomic) BOOL enableRouteResolver;
/**
 * If enabled, strip Encrypted Client Hello parameters from responses.
 */
@property(nonatomic) BOOL blockEch;
/**
 * If true, all upstreams are queried in parallel, and the first response is returned.
 */
@property(nonatomic) BOOL enableParallelUpstreamQueries;
/**
 * If true, normal queries will be forwarded to fallback upstreams if all normal upstreams failed.
 * Otherwise, fallback upstreams will only be used to resolve domains from `fallback_domains`.
 */
@property(nonatomic) BOOL enableFallbackOnUpstreamsFailure;
/**
 * If true, when all upstreams (including fallback upstreams) fail to provide a response,
 * the proxy will respond with a SERVFAIL packet. Otherwise, no response is sent on such a failure.
 */
@property(nonatomic) BOOL enableServfailOnUpstreamsFailure;
/**
 * Enable HTTP/3 for DNS-over-HTTPS upstreams if it's able to connect quicker.
 */
@property(nonatomic) BOOL enableHttp3;
/**
 * Path to adguard-tun-helper (macOS only)
 */
@property(nonatomic) NSString *helperPath;

- (instancetype)initWithCoder:(NSCoder *)coder;

- (void)encodeWithCoder:(NSCoder *)coder;

- (NSString *)description;

/**
 * Get default DNS proxy settings
 */
+ (instancetype) getDefault;
@end

/**
 * @ingroup enums
 * Rule generation options.
 *
 * Defines the different rule generation options used in the application.
 */
typedef NS_ENUM(NSUInteger, AGRuleGenerationOptions) {
    /** Add an $important modifier */
    AGRGOImportant = 1u << 0,
    /** Add a $dnstype modifier */
    AGRGODnstype = 1u << 1,
};

/**
 * @interface AGRuleTemplate
 * An object representing a template for generating DNS rules.
 */
@interface AGRuleTemplate : NSObject
- (NSString *)description; /**< String representation. */
/**
 * Generate a rule using this template and the specified options.
 * @param options Union of `AGRuleGenerationOptions` values
 * @return The resulting rule or `nil` on error
 */
- (NSString *)generateRuleWithOptions:(NSUInteger)options;
@end

/**
 * @interface AGFilteringLogAction
 * Provides a way to suggest rules based on filtering event.
 */
@interface AGFilteringLogAction : NSObject
@property(nonatomic) NSArray<AGRuleTemplate *> *templates; /**< A set of rule templates */
@property(nonatomic) NSUInteger allowedOptions; /**< Options that are allowed to be passed to `generate_rule` */
@property(nonatomic) NSUInteger requiredOptions; /**< Options that are required for the generated rule to be correct */
@property(nonatomic) BOOL blocking; /**< Whether something will be blocked or un-blocked as a result of this action */
/**
 * Suggest an action based on filtering event.
 * @param event Processed event
 * @return The action or nil on error
 */
+ (instancetype)actionFromEvent:(AGDnsRequestProcessedEvent *)event;
@end

/**
 * @interface AGDnsProxy
 * Represents a DNS proxy.
 *
 * Provides methods for provides management and interaction with proxy server.
 *
 * Usage example:
 * @code{.mm}
 * int main() {
 *     auto *listener = [[AGListenerSettings alloc] init];
 *     auto *handler = [[AGDnsProxyEvents alloc] init];
 *     NSError *error;
 *     auto *proxy = [[AGDnsProxy alloc] initWithConfig:config handler:handler error:&error];
 *     if (error || !proxy) {
 *         [proxy stop];
 *         return 1;
 *     }
 *     ...
 *     [proxy stop];
 *     return 0;
 * }
 * @endcode
 */
@interface AGDnsProxy : NSObject
/**
 * Initialize DNS proxy with the given configuration.
 *
 * @param config proxy configuration
 * @param events proxy events handler
 * @param error  error reference
 */
- (instancetype) initWithConfig: (AGDnsProxyConfig *) config
                        handler: (AGDnsProxyEvents *) events
                          error: (NSError **) error NS_SWIFT_NOTHROW;

/**
 * Process UDP/TCP packet payload.
 *
 * @param Packet data to process
 * @param completionHandler Completion handler
 * @return The response packet payload, or nil if nothing shoud be sent in response
 */
- (void) handlePacket: (NSData *) packet completionHandler: (void (^)(NSData *)) completionHandler;

/**
 * Stop DnsProxy.
 * @note Should be called before dealloc
 */
- (void) stop;

/**
* Check if string is a valid rule
* @param str string to check
* @return True if string is a valid rule, false otherwise
*/
+ (BOOL) isValidRule: (NSString *) str;

/**
 * Gets the library version
 * @return The DNS proxy library version
 */
+ (NSString *) libraryVersion;

@end

/**
 * @ingroup enums
 * Stamp protocol types.
 *
 * Defines the different stamp protocol types used in the application.
 */
typedef NS_ENUM(NSInteger, AGStampProtoType) {
    /** Plain DNS */
    AGSPT_PLAIN,
    /** DNSCrypt */
    AGSPT_DNSCRYPT,
    /** DNS-over-HTTPS */
    AGSPT_DOH,
    /** DNS-over-TLS */
    AGSPT_TLS,
    /** DNS-over-QUIC */
    AGSPT_DOQ,
};

/**
 * @interface AGDnsStamp
 * Represents a DNS stamp.
 */
@interface AGDnsStamp : AGDnsXPCObject <NSSecureCoding>
/**
 * Protocol.
 */
@property(nonatomic) AGStampProtoType proto;
/**
 * Server numerical IP address, represented as a string.
 */
@property(nonatomic) NSString *serverAddr;
/**
 * Optional provider name (i.e. hostname in case of DoH/DoQ)
 * and optional port (written as ":<PortNumber>").
 * The grammar is something like this:
 * ```
 * providerName := [(ProviderName | Hostname)] [":" PortNumber]
 * PortNumber := DIGIT+
 * ```
 */
@property(nonatomic) NSString *providerName;
/**
 * Optional path (for DOH).
 */
@property(nonatomic) NSString *path;
/**
 * The DNSCrypt provider’s Ed25519 public key, as 32 raw bytes. Empty for other types.
 */
@property(nonatomic) NSData *serverPublicKey;
/**
 * Hash is the SHA256 digest of one of the TBS certificate found in the validation chain, typically
 * the certificate used to sign the resolver’s certificate. Multiple hashes can be provided for seamless
 * rotations.
 */
@property(nonatomic) NSArray<NSData *> *hashes;

/** Server properties */
/** Resolver does DNSSEC validation */
@property(nonatomic) BOOL dnssec;
/** Resolver does not record logs */
@property(nonatomic) BOOL noLog;
/** Resolver doesn't intentionally block domains */
@property(nonatomic) BOOL noFilter;

- (instancetype) init NS_UNAVAILABLE;

- (instancetype)initWithCoder:(NSCoder *)coder;

- (void)encodeWithCoder:(NSCoder *)coder;

/** Init a stamp from "sdns://" string */
- (instancetype) initWithString:(NSString *)stampStr error:(NSError **)error NS_SWIFT_NOTHROW;

/** Create a stamp from "sdns://" string */
+ (instancetype) stampWithString:(NSString *)stampStr error:(NSError **)error NS_SWIFT_NOTHROW;

/** A URL representation of this stamp which can be used as a valid AGDnsUpstream address */
@property(nonatomic, readonly) NSString *prettyUrl;

/** A URL representation of this stamp which is prettier, but can NOT be used as a valid AGDnsUpstream address */
@property(nonatomic, readonly) NSString *prettierUrl;

/** An "sdns://" string representation */
@property(nonatomic, readonly) NSString *stringValue;

@end

/**
 * @interface AGDnsUtils
 * Represents  DNS utils
 */
@interface AGDnsUtils : NSObject

/**
 * Checks if upstream is valid and available
 * @param opts Upstream options
<<<<<<< HEAD
 * @param timeoutMs Upstream exchange timeout
 * @param ipv6Available Whether IPv6 is available (if true, bootstrapper is allowed to make AAAA queries)
 * @param offline Don't perform online upstream check
=======
 * @param ipv6Available If true, bootstrapper is allowed to make AAAA queries (Whether IPv6 is available)
 * @param offline If true, don't perform online upstream check
>>>>>>> 1cd591b6
 * @return If it is, no error is returned. Otherwise this method returns an error with an explanation
 */
+ (NSError *)testUpstream:(AGDnsUpstream *)opts
                timeoutMs:(NSUInteger)timeoutMs
            ipv6Available:(BOOL)ipv6Available
                  offline:(BOOL)offline;

@end<|MERGE_RESOLUTION|>--- conflicted
+++ resolved
@@ -178,19 +178,9 @@
  */
 @property(nonatomic) NSArray<NSString *> *bootstrap;
 /**
-<<<<<<< HEAD
- * Resolver's IP address. In the case if it's specified,
- * bootstrap DNS servers won't be used at all.
-=======
- * Default upstream timeout in milliseconds. Also used as a timeout for bootstrap DNS requests.
- * timeout = 0 means infinite timeout.
- */
-@property(nonatomic) NSInteger timeoutMs;
-/**
  * Upstream's IP address.
  * Pre-resolved IP address for the upstream server. If this field is specified, the @ref bootstrap
  * DNS servers won't be used for resolving the upstream's address.
->>>>>>> 1cd591b6
  */
 @property(nonatomic) NSData *serverIp;
 /**
@@ -744,14 +734,9 @@
 /**
  * Checks if upstream is valid and available
  * @param opts Upstream options
-<<<<<<< HEAD
  * @param timeoutMs Upstream exchange timeout
- * @param ipv6Available Whether IPv6 is available (if true, bootstrapper is allowed to make AAAA queries)
- * @param offline Don't perform online upstream check
-=======
  * @param ipv6Available If true, bootstrapper is allowed to make AAAA queries (Whether IPv6 is available)
  * @param offline If true, don't perform online upstream check
->>>>>>> 1cd591b6
  * @return If it is, no error is returned. Otherwise this method returns an error with an explanation
  */
 + (NSError *)testUpstream:(AGDnsUpstream *)opts
