#import <Foundation/Foundation.h>

#import "AGDnsProxyEvents.h"

/**
 * @defgroup enums
 */

/**
 * DNS proxy error domain
 */
extern NSErrorDomain const AGDnsProxyErrorDomain;

/**
 * @ingroup enums
 * DNS error codes.
 *
 * This enumeration defines the different DNS error codes used in the application
 */
typedef NS_ENUM(NSInteger, AGDnsProxyInitError) {
    /** The DNS proxy is not set */
    AGDPE_PROXY_NOT_SET,
    /** The event loop is not set */
    AGDPE_EVENT_LOOP_NOT_SET,
    /** The provided address is invalid */
    AGDPE_INVALID_ADDRESS,
    /** The proxy is empty */
    AGDPE_EMPTY_PROXY,
    /** There is an error in the protocol */
    AGDPE_PROTOCOL_ERROR,
    /** Failed to initialize the listener */
    AGDPE_LISTENER_INIT_ERROR,
    /** The provided IPv4 address is invalid */
    AGDPE_INVALID_IPV4,
    /** The provided IPv6 address is invalid */
    AGDPE_INVALID_IPV6,
    /** Failed to initialize the upstream */
    AGDPE_UPSTREAM_INIT_ERROR,
    /** Failed to initialize the fallback filter */
    AGDPE_FALLBACK_FILTER_INIT_ERROR,
    /** Failed to load the filter */
    AGDPE_FILTER_LOAD_ERROR,
    /** The memory limit has been reached */
    AGDPE_MEM_LIMIT_REACHED,
    /** The filter ID is not unique */
    AGDPE_NON_UNIQUE_FILTER_ID,

    /** Failed to test the upstream */
    AGDPE_TEST_UPSTREAM_ERROR,
    /** Failed to initialize the proxy */
    AGDPE_PROXY_INIT_ERROR,
    /** Failed to initialize the listener during proxy initialization */
    AGDPE_PROXY_INIT_LISTENER_ERROR,
    /** Failed to initialize the helper during proxy initialization */
    AGDPE_PROXY_INIT_HELPER_ERROR,
    /** Failed to bind the helper during proxy initialization */
    AGDPE_PROXY_INIT_HELPER_BIND_ERROR,
};

/**
 * @ingroup enums
 * Logging levels.
 *
 * This enumeration defines the different logging levels used in the application.
 */
typedef NS_ENUM(NSInteger, AGLogLevel) {
    /** Error: Indicates an error that requires immediate attention */
    AGLL_ERR,
    /** Warning: Indicates a potential issue that may cause problems */
    AGLL_WARN,
    /** Information: Provides general information about the application state */
    AGLL_INFO,
    /** Debug: Contains detailed debugging information for developers */
    AGLL_DEBUG,
    /** Trace: Contains low-level tracing information for developers */
    AGLL_TRACE,
};


/**
 * @ingroup enums
 * Listener protocols.
 *
 * This enumeration defines the different listener protocols used in the application.
 */
typedef NS_ENUM(NSInteger, AGListenerProtocol) {
    /** User Datagram Protocol (UDP) */
    AGLP_UDP,
    /** Transmission Control Protocol (TCP) */
    AGLP_TCP,
};

/**
 * @ingroup enums
 * Specifies how to respond to blocked requests.
 *
 * A request is blocked if it matches a blocking AdBlock-style rule,
 * or a blocking hosts-style rule. A blocking hosts-style rule is
 * a hosts-style rule with a loopback or all-zeroes address.
 *
 * Requests matching a hosts-style rule with an address that is
 * neither loopback nor all-zeroes are always responded
 * with the address specified by the rule.
 */
typedef NS_ENUM(NSInteger, AGBlockingMode) {
    /** Respond with REFUSED response code */
    AGBM_REFUSED,
    /** Respond with NXDOMAIN response code */
    AGBM_NXDOMAIN,
    /**
     * Respond with an address that is all-zeroes, or
     * a custom blocking address, if it is specified, or
     * an empty SOA response if request type is not A/AAAA.
     */
    AGBM_ADDRESS,
};

/**
 * @interface AGLogger
 * Class for configuring logging for DNS library.
 *
 * It provides a way to configure logging for the DNS library.
 * The logging level and the logging function can be set using the provided methods.
 */
@interface AGLogger : NSObject

/**
 * Set the default logging level
 *
 * @param level logging level to be set
 */
+ (void) setLevel: (AGLogLevel) level;

/**
 * A function that outputs a log message.
 *
 * This block is called when a log message needs to be output.
 * The message is already formatted, including the line terminator.
 *
 * @param level The log level of the message.
 * @param msg The formatted log message.
 * @param length The length of the log message.
 */
typedef void (^logCallback)(AGLogLevel level, const char *msg, int length);

/**
 * Set log callback
 *
 * @param func logging function
 */
+ (void) setCallback: (logCallback) func;

@end

<<<<<<< HEAD

@interface AGDnsUpstream : AGDnsXPCObject <NSSecureCoding>
=======
/**
 * @interface AGDnsUpstream
 *
 * Represents a DNS upstream server.
 */
@interface AGDnsUpstream : NSObject<NSCoding>
>>>>>>> a52546a4
/**
 * A DNS server address:
 *      8.8.8.8:53 -- plain DNS
 *      tcp://8.8.8.8:53 -- plain DNS over TCP
 *      tls://1.1.1.1 -- DNS-over-TLS
 *      https://dns.adguard.com/dns-query -- DNS-over-HTTPS
 *      sdns://... -- DNS stamp (see https://dnscrypt.info/stamps-specifications)
 *      quic://dns.adguard.com:853 -- DNS-over-QUIC
 */
@property(nonatomic) NSString *address;
/**
 * List of plain DNS servers to be used to resolve DOH/DOT hostnames (if any)
 */
@property(nonatomic) NSArray<NSString *> *bootstrap;
/**
 * Resolver's IP address. In the case if it's specified,
 * bootstrap DNS servers won't be used at all.
 */
@property(nonatomic) NSData *serverIp;
/**
 * User-provided ID for this upstream
 */
@property(nonatomic) NSInteger id;
/**
 * Name of the network interface to route traffic through, nil is default
 */
@property(nonatomic) NSString *outboundInterfaceName;

/**
 * (Optional) List of upstreams base64 encoded SPKI fingerprints to verify. If at least one of them is matched in the
 * certificate chain, the verification will be successful
 */
@property(nonatomic) NSArray<NSString *> *fingerprints;

- (instancetype)initWithCoder:(NSCoder *)coder;

- (void)encodeWithCoder:(NSCoder *)coder;

- (NSString*)description;

@end

<<<<<<< HEAD
@interface AGDns64Settings : AGDnsXPCObject <NSSecureCoding>
=======
/**
 * @interface AGDns64Settings
 * Represents DNS64 settings for the DNS proxy.
 */
@interface AGDns64Settings : NSObject<NSCoding>
>>>>>>> a52546a4

/**
 * The upstream to use for discovery of DNS64 prefixes
 */
@property(nonatomic) NSArray<AGDnsUpstream *> *upstreams;

/**
 * How many times, at most, to try DNS64 prefixes discovery before giving up
 */
@property(nonatomic) NSInteger maxTries;

/**
 * How long to wait before a dns64 prefixes discovery attempt, in milliseconds
 */
@property(nonatomic) NSInteger waitTimeMs;

- (instancetype)initWithCoder:(NSCoder *)coder;

- (void)encodeWithCoder:(NSCoder *)coder;

- (NSString*)description;

@end

<<<<<<< HEAD
@interface AGListenerSettings : AGDnsXPCObject <NSSecureCoding>
=======
/**
 * @interface AGListenerSettings
 * Settings for a DNS proxy listener.
 */
@interface AGListenerSettings : NSObject<NSCoding>
>>>>>>> a52546a4

/**
 * The address to listen on
 */
@property(nonatomic) NSString *address;

/**
 * The port to listen on
 */
@property(nonatomic) NSInteger port;

/**
 * The protocol to listen for
 */
@property(nonatomic) AGListenerProtocol proto;

/**
 * Don't close the TCP connection after sending the first response
 */
@property(nonatomic) BOOL persistent;

/**
 * Close the TCP connection this long after the last request received, in milliseconds
 */
@property(nonatomic) NSInteger idleTimeoutMs;

- (instancetype)initWithCoder:(NSCoder *)coder;

- (void)encodeWithCoder:(NSCoder *)coder;

- (NSString*)description;

@end

/**
 * @ingroup enums
 * Outbound proxy protocols.
 *
 * This enumeration defines the different outbound proxy protocols used in the application.
 */
typedef NS_ENUM(NSInteger, AGOutboundProxyProtocol) {
    /** Plain HTTP proxy */
    AGOPP_HTTP_CONNECT,
    /** HTTPS proxy */
    AGOPP_HTTPS_CONNECT,
    /** SOCKS4 proxy */
    AGOPP_SOCKS4,
    /** SOCKS5 proxy without UDP support */
    AGOPP_SOCKS5,
    /** SOCKS5 proxy with UDP support */
    AGOPP_SOCKS5_UDP,
};

<<<<<<< HEAD
@interface AGOutboundProxyAuthInfo : AGDnsXPCObject <NSSecureCoding>
=======
/**
 * @interface AGOutboundProxyAuthInfo
 * Represents authentication information for an outbound proxy.
 */
@interface AGOutboundProxyAuthInfo : NSObject<NSCoding>
>>>>>>> a52546a4
/** User name for authentication */
@property(nonatomic) NSString *username;
/** Password for authentication */
@property(nonatomic) NSString *password;

- (instancetype) init NS_UNAVAILABLE;

- (instancetype)initWithCoder:(NSCoder *)coder;

- (void)encodeWithCoder:(NSCoder *)coder;

- (NSString*)description;

@end

<<<<<<< HEAD
@interface AGOutboundProxySettings : AGDnsXPCObject <NSSecureCoding>
=======
/**
 * @interface AGOutboundProxySettings
 * Represents settings for an outbound proxy.
 */
@interface AGOutboundProxySettings : NSObject<NSCoding>
>>>>>>> a52546a4
/** The proxy protocol */
@property(nonatomic) AGOutboundProxyProtocol protocol;
/** The proxy server IP address or hostname */
@property(nonatomic) NSString *address;
/** The proxy server port */
@property(nonatomic) NSInteger port;
/**
 * List of the DNS server URLs to be used to resolve a hostname in the proxy server address.
 * The URLs MUST contain the resolved server addresses, not hostnames.
 * E.g. `https://94.140.14.14` is correct, while `dns.adguard.com:53` is not.
 * MUST NOT be empty in case the `address` is a hostname.
 */
@property(nonatomic) NSArray<NSString *> *bootstrap;
/** The authentication information (if nil, authentication is not performed) */
@property(nonatomic) AGOutboundProxyAuthInfo *authInfo;
/** If true and the proxy connection is secure, the certificate won't be verified */
@property(nonatomic) BOOL trustAnyCertificate;

- (instancetype) init NS_UNAVAILABLE;

- (instancetype)initWithCoder:(NSCoder *)coder;

- (void)encodeWithCoder:(NSCoder *)coder;

- (NSString*)description;

@end

<<<<<<< HEAD
@interface AGDnsFilterParams : AGDnsXPCObject <NSSecureCoding>
=======
/**
 * @interface AGDnsFilterParams
 * Represents the parameters for an individual filter used in the filter engine.
 */
@interface AGDnsFilterParams : NSObject<NSCoding>
>>>>>>> a52546a4
/**
 * Filter identifier
 */
@property(nonatomic) NSInteger id;
/**
 * Filter data
 * Either path to file with rules, or rules as a string
 */
@property(nonatomic) NSString *data;
/**
 * If YES, data is rules, otherwise data is path to file with rules
 */
@property(nonatomic) BOOL inMemory;

- (instancetype)initWithCoder:(NSCoder *)coder;

- (void)encodeWithCoder:(NSCoder *)coder;

- (NSString*)description;

@end

<<<<<<< HEAD
@interface AGDnsProxyConfig : AGDnsXPCObject <NSSecureCoding>
=======

/**
 * @interface AGDnsProxyConfig
 * Represents settings for the DNS proxy.
 *
 * Defines the various configuration options that can be used to specify the DNS proxy settings.
 */
@interface AGDnsProxyConfig : NSObject<NSCoding>
>>>>>>> a52546a4
/**
 * Upstreams settings
 */
@property(nonatomic) NSArray<AGDnsUpstream *> *upstreams;
/**
 * Fallback upstreams settings
 */
@property(nonatomic) NSArray<AGDnsUpstream *> *fallbacks;
/**
 * Requests for these domains will be forwarded directly to the fallback upstreams, if there are any.
 * A wildcard character, `*`, which stands for any number of characters, is allowed to appear multiple
 * times anywhere except at the end of the domain (which implies that a domain consisting only of
 * wildcard characters is invalid).
 */
@property(nonatomic) NSArray<NSString *> *fallbackDomains;
/**
 * If enabled, DNS search domains will be automatically appended to the fallback domains,
 * allowing to forward requests for, e.g., *.local, directly to the fallback upstreams.
 */
@property(nonatomic) BOOL detectSearchDomains;
/**
 * Filters
 */
@property(nonatomic) NSArray<AGDnsFilterParams *> *filters;
#if TARGET_OS_IPHONE
/**
 * If not zero, the filtering engine might not load some rules from the configured
 * filters to try to keep the estimated memory usage below this limit.
 * If any rules are not loaded because of this limit, a warning will be returned
 * from `[AGDnsProxy initWithConfig:]`.
 */
@property(nonatomic) NSUInteger filtersMemoryLimitBytes;
#endif // TARGET_OS_IPHONE
/**
 * TTL of the record for the blocked domains (in seconds)
 */
@property(nonatomic) NSInteger blockedResponseTtlSecs;
/**
 * DNS64 settings. If nil, DNS64 is disabled
 */
@property(nonatomic) AGDns64Settings *dns64Settings;
/**
 * List of addresses/ports/protocols/etc... to listen on
 */
@property(nonatomic) NSArray<AGListenerSettings *> *listeners;
/**
 * Outbound proxy settings
 */
@property(nonatomic) AGOutboundProxySettings *outboundProxy;
/**
 * If false, bootstrappers will fetch only A records
 */
@property(nonatomic) BOOL ipv6Available;
/**
 * Block AAAA requests.
 */
@property(nonatomic) BOOL blockIpv6;
/**
 * How to respond to requests blocked by AdBlock-style rules
 */
@property(nonatomic) AGBlockingMode adblockRulesBlockingMode;
/**
 * How to respond to requests blocked by hosts-style rules
 */
@property(nonatomic) AGBlockingMode hostsRulesBlockingMode;
/**
 * Custom IPv4 address to return for filtered requests
 */
@property(nonatomic) NSString *customBlockingIpv4;
/**
 * Custom IPv6 address to return for filtered requests
 */
@property(nonatomic) NSString *customBlockingIpv6;
/**
 * Maximum number of cached responses
 */
@property(nonatomic) NSUInteger dnsCacheSize;
/**
 * Maximum amount of time, in milliseconds, allowed for upstream exchange.
 * A timeout of 0 means "default".
 */
@property(nonatomic) NSUInteger upstreamTimeoutMs;
/**
 * Enable optimistic DNS caching
 */
@property(nonatomic) BOOL optimisticCache;
/**
 * Enable DNSSEC OK extension.
 * This options tells server that we want to receive DNSSEC records along with normal queries.
 * If they exist, request processed event will have DNSSEC flag on.
 * WARNING: may increase data usage and probability of TCP fallbacks.
 */
@property(nonatomic) BOOL enableDNSSECOK;
/**
 * If enabled, detect retransmitted requests and handle them using fallback upstreams only.
 */
@property(nonatomic) BOOL enableRetransmissionHandling;
/**
 * If enabled, our own route resolver will be used to resolve routes.
 * This is needed when DnsProxy is used inside network extension and needs to use routes of some VPN.
 */
@property(nonatomic) BOOL enableRouteResolver;
/**
 * If enabled, strip Encrypted Client Hello parameters from responses.
 */
@property(nonatomic) BOOL blockEch;
/**
 * If true, all upstreams are queried in parallel, and the first response is returned.
 */
@property(nonatomic) BOOL enableParallelUpstreamQueries;
/**
 * If true, normal queries will be forwarded to fallback upstreams if all normal upstreams failed.
 * Otherwise, fallback upstreams will only be used to resolve domains from `fallback_domains`.
 */
@property(nonatomic) BOOL enableFallbackOnUpstreamsFailure;
/**
 * If true, when all upstreams (including fallback upstreams) fail to provide a response,
 * the proxy will respond with a SERVFAIL packet. Otherwise, no response is sent on such a failure.
 */
@property(nonatomic) BOOL enableServfailOnUpstreamsFailure;
/**
 * Enable HTTP/3 for DNS-over-HTTPS upstreams if it's able to connect quicker.
 */
@property(nonatomic) BOOL enableHttp3;
/**
 * Path to adguard-tun-helper (macOS only)
 */
@property(nonatomic) NSString *helperPath;

- (instancetype)initWithCoder:(NSCoder *)coder;

- (void)encodeWithCoder:(NSCoder *)coder;

- (NSString *)description;

/**
 * Get default DNS proxy settings
 */
+ (instancetype) getDefault;
@end

/**
 * @ingroup enums
 * Rule generation options.
 *
 * This enumeration defines the different rule generation options used in the application.
 */
typedef NS_ENUM(NSUInteger, AGRuleGenerationOptions) {
    /** Add an $important modifier */
    AGRGOImportant = 1u << 0,
    /** Add a $dnstype modifier */
    AGRGODnstype = 1u << 1,
};

/**
 * @interface AGRuleTemplate
 * An object representing a template for generating DNS rules.
 */
@interface AGRuleTemplate : NSObject
- (NSString *)description; /**< String representation. */
/**
 * Generate a rule using this template and the specified options.
 * @param options Union of `AGRuleGenerationOptions` values.
 * @return The resulting rule or `nil` on error.
 */
- (NSString *)generateRuleWithOptions:(NSUInteger)options;
@end

/**
 * @interface AGFilteringLogAction
 * Provides a way to suggest rules based on filtering event.
 */
@interface AGFilteringLogAction : NSObject
@property(nonatomic) NSArray<AGRuleTemplate *> *templates; /**< A set of rule templates */
@property(nonatomic) NSUInteger allowedOptions; /**< Options that are allowed to be passed to `generate_rule` */
@property(nonatomic) NSUInteger requiredOptions; /**< Options that are required for the generated rule to be correct */
@property(nonatomic) BOOL blocking; /**< Whether something will be blocked or un-blocked as a result of this action */
/**
 * Suggest an action based on filtering event.
 * @return Action or nil on error.
 */
+ (instancetype)actionFromEvent:(AGDnsRequestProcessedEvent *)event;
@end

/**
 * @interface AGDnsProxy
 * Represents a DNS proxy.
 *
 * This class provides methods for provides management and interaction with proxy server.
 */
@interface AGDnsProxy : NSObject
/**
 * Initialize DNS proxy with the given configuration.
 *
 * @param config proxy configuration
 * @param events proxy events handler
 * @param error  error reference
 */
- (instancetype) initWithConfig: (AGDnsProxyConfig *) config
                        handler: (AGDnsProxyEvents *) events
                          error: (NSError **) error NS_SWIFT_NOTHROW;

/**
 * Process UDP/TCP packet payload.
 *
 * @param Packet data to process
 * @param completionHandler Completion handler
 * @return Response packet payload, or
 *        nil if nothing shoud be sent in response
 */
- (void) handlePacket: (NSData *) packet completionHandler: (void (^)(NSData *)) completionHandler;

/**
 * Stop DnsProxy. Should be called before dealloc.
 */
- (void) stop;

/**
* Check if string is a valid rule
* @param str string to check
* @return true if string is a valid rule, false otherwise
*/
+ (BOOL) isValidRule: (NSString *) str;

/**
 * Return the DNS proxy library version.
 */
+ (NSString *) libraryVersion;

@end

/**
 * @ingroup enums
 * Stamp protocol types.
 *
 * This enumeration defines the different stamp protocol types used in the application.
 */
typedef NS_ENUM(NSInteger, AGStampProtoType) {
    /** Plain DNS */
    AGSPT_PLAIN,
    /** DNSCrypt */
    AGSPT_DNSCRYPT,
    /** DNS-over-HTTPS */
    AGSPT_DOH,
    /** DNS-over-TLS */
    AGSPT_TLS,
    /** DNS-over-QUIC */
    AGSPT_DOQ,
};

<<<<<<< HEAD
@interface AGDnsStamp : AGDnsXPCObject <NSSecureCoding>
=======
/**
 * @interface AGDnsStamp
 * Represents a DNS stamp.
 */
@interface AGDnsStamp : NSObject<NSCoding>
>>>>>>> a52546a4
/**
 * Protocol.
 */
@property(nonatomic) AGStampProtoType proto;
/**
 * Server numerical IP address, represented as a string.
 */
@property(nonatomic) NSString *serverAddr;
/**
 * Optional provider name (i.e. hostname in case of DoH/DoQ)
 * and optional port (written as ":<PortNumber>").
 * The grammar is something like this:
 * ```
 * providerName := [(ProviderName | Hostname)] [":" PortNumber]
 * PortNumber := DIGIT+
 * ```
 */
@property(nonatomic) NSString *providerName;
/**
 * Optional path (for DOH).
 */
@property(nonatomic) NSString *path;
/**
 * The DNSCrypt provider’s Ed25519 public key, as 32 raw bytes. Empty for other types.
 */
@property(nonatomic) NSData *serverPublicKey;
/**
 * Hash is the SHA256 digest of one of the TBS certificate found in the validation chain, typically
 * the certificate used to sign the resolver’s certificate. Multiple hashes can be provided for seamless
 * rotations.
 */
@property(nonatomic) NSArray<NSData *> *hashes;

/** Server properties */
/** Resolver does DNSSEC validation */
@property(nonatomic) BOOL dnssec;
/** Resolver does not record logs */
@property(nonatomic) BOOL noLog;
/** Resolver doesn't intentionally block domains */
@property(nonatomic) BOOL noFilter;

- (instancetype) init NS_UNAVAILABLE;

- (instancetype)initWithCoder:(NSCoder *)coder;

- (void)encodeWithCoder:(NSCoder *)coder;

/** Init a stamp from "sdns://" string */
- (instancetype) initWithString:(NSString *)stampStr error:(NSError **)error NS_SWIFT_NOTHROW;

/** Create a stamp from "sdns://" string */
+ (instancetype) stampWithString:(NSString *)stampStr error:(NSError **)error NS_SWIFT_NOTHROW;

/** A URL representation of this stamp which can be used as a valid AGDnsUpstream address */
@property(nonatomic, readonly) NSString *prettyUrl;

/** A URL representation of this stamp which is prettier, but can NOT be used as a valid AGDnsUpstream address */
@property(nonatomic, readonly) NSString *prettierUrl;

/** An "sdns://" string representation */
@property(nonatomic, readonly) NSString *stringValue;

@end

/**
 * @interface AGDnsUtils
 * Represents  DNS utils
 */
@interface AGDnsUtils : NSObject

/**
 * Checks if upstream is valid and available
 * @param opts Upstream options
 * @param timeoutMs Upstream exchange timeout
 * @param ipv6Available Whether IPv6 is available (if true, bootstrapper is allowed to make AAAA queries)
 * @param offline Don't perform online upstream check
 * @return If it is, no error is returned. Otherwise this method returns an error with an explanation
 */
+ (NSError *)testUpstream:(AGDnsUpstream *)opts
                timeoutMs:(NSUInteger)timeoutMs
            ipv6Available:(BOOL)ipv6Available
                  offline:(BOOL)offline;

@end<|MERGE_RESOLUTION|>--- conflicted
+++ resolved
@@ -152,17 +152,12 @@
 
 @end
 
-<<<<<<< HEAD
-
+/**
+ * @interface AGDnsUpstream
+ *
+ * Represents a DNS upstream server.
+ */
 @interface AGDnsUpstream : AGDnsXPCObject <NSSecureCoding>
-=======
-/**
- * @interface AGDnsUpstream
- *
- * Represents a DNS upstream server.
- */
-@interface AGDnsUpstream : NSObject<NSCoding>
->>>>>>> a52546a4
 /**
  * A DNS server address:
  *      8.8.8.8:53 -- plain DNS
@@ -205,15 +200,11 @@
 
 @end
 
-<<<<<<< HEAD
-@interface AGDns64Settings : AGDnsXPCObject <NSSecureCoding>
-=======
 /**
  * @interface AGDns64Settings
  * Represents DNS64 settings for the DNS proxy.
  */
-@interface AGDns64Settings : NSObject<NSCoding>
->>>>>>> a52546a4
+@interface AGDns64Settings : AGDnsXPCObject <NSSecureCoding>
 
 /**
  * The upstream to use for discovery of DNS64 prefixes
@@ -238,15 +229,11 @@
 
 @end
 
-<<<<<<< HEAD
-@interface AGListenerSettings : AGDnsXPCObject <NSSecureCoding>
-=======
 /**
  * @interface AGListenerSettings
  * Settings for a DNS proxy listener.
  */
-@interface AGListenerSettings : NSObject<NSCoding>
->>>>>>> a52546a4
+@interface AGListenerSettings : AGDnsXPCObject <NSSecureCoding>
 
 /**
  * The address to listen on
@@ -300,15 +287,11 @@
     AGOPP_SOCKS5_UDP,
 };
 
-<<<<<<< HEAD
-@interface AGOutboundProxyAuthInfo : AGDnsXPCObject <NSSecureCoding>
-=======
 /**
  * @interface AGOutboundProxyAuthInfo
  * Represents authentication information for an outbound proxy.
  */
-@interface AGOutboundProxyAuthInfo : NSObject<NSCoding>
->>>>>>> a52546a4
+@interface AGOutboundProxyAuthInfo : AGDnsXPCObject <NSSecureCoding>
 /** User name for authentication */
 @property(nonatomic) NSString *username;
 /** Password for authentication */
@@ -324,15 +307,11 @@
 
 @end
 
-<<<<<<< HEAD
-@interface AGOutboundProxySettings : AGDnsXPCObject <NSSecureCoding>
-=======
 /**
  * @interface AGOutboundProxySettings
  * Represents settings for an outbound proxy.
  */
-@interface AGOutboundProxySettings : NSObject<NSCoding>
->>>>>>> a52546a4
+@interface AGOutboundProxySettings : AGDnsXPCObject <NSSecureCoding>
 /** The proxy protocol */
 @property(nonatomic) AGOutboundProxyProtocol protocol;
 /** The proxy server IP address or hostname */
@@ -361,15 +340,11 @@
 
 @end
 
-<<<<<<< HEAD
-@interface AGDnsFilterParams : AGDnsXPCObject <NSSecureCoding>
-=======
 /**
  * @interface AGDnsFilterParams
  * Represents the parameters for an individual filter used in the filter engine.
  */
-@interface AGDnsFilterParams : NSObject<NSCoding>
->>>>>>> a52546a4
+@interface AGDnsFilterParams : AGDnsXPCObject <NSSecureCoding>
 /**
  * Filter identifier
  */
@@ -392,9 +367,6 @@
 
 @end
 
-<<<<<<< HEAD
-@interface AGDnsProxyConfig : AGDnsXPCObject <NSSecureCoding>
-=======
 
 /**
  * @interface AGDnsProxyConfig
@@ -402,8 +374,7 @@
  *
  * Defines the various configuration options that can be used to specify the DNS proxy settings.
  */
-@interface AGDnsProxyConfig : NSObject<NSCoding>
->>>>>>> a52546a4
+@interface AGDnsProxyConfig : AGDnsXPCObject <NSSecureCoding>
 /**
  * Upstreams settings
  */
@@ -654,15 +625,11 @@
     AGSPT_DOQ,
 };
 
-<<<<<<< HEAD
-@interface AGDnsStamp : AGDnsXPCObject <NSSecureCoding>
-=======
 /**
  * @interface AGDnsStamp
  * Represents a DNS stamp.
  */
-@interface AGDnsStamp : NSObject<NSCoding>
->>>>>>> a52546a4
+@interface AGDnsStamp : AGDnsXPCObject <NSSecureCoding>
 /**
  * Protocol.
  */
