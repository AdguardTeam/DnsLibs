--- conflicted
+++ resolved
@@ -1,10 +1,6 @@
 apply plugin: 'com.android.library'
 
-<<<<<<< HEAD
-version = [name: '1.1.0', code: 7]
-=======
-version = [name: '1.0.6', code: 7]
->>>>>>> aeb0dcf7
+version = [name: '1.1.0', code: 8]
 
 android {
     compileSdkVersion 29
