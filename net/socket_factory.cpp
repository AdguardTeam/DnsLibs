#include "common/clock.h"
#include "dns/common/event_loop.h"
#include "dns/net/socket.h"
#include "outbound_direct_proxy.h"
#include "outbound_http_proxy.h"
#include "outbound_proxy.h"
#include "outbound_socks_proxy.h"
#include "proxied_socket.h"
#include "secured_socket.h"
#include "tcp_stream.h"
#include "udp_socket.h"

namespace ag::dns {

static constexpr Secs PROXY_UNAVAILABLE_TIMEOUT(10);
static constexpr Secs PROXY_AVAILABLE_TIMEOUT(3);

enum proxy_availability_status {
    /// There were no connections to the proxy server recently
    PAS_UNKNOWN,
    /// There was a successful connection to the proxy server recently
    PAS_AVAILABLE,
    /// All the recent connections to the proxy server had failed
    PAS_UNAVAILABLE,
};

struct SocketFactory::OutboundProxyState {
    EventLoop *loop = nullptr;
    /// The main proxy
    std::unique_ptr<OutboundProxy> main_proxy;
    /// The fallback proxy: used in case of the main one is not available
    std::unique_ptr<OutboundProxy> fallback_proxy;

    /// Whether the proxy is available. If not, the behavior depends on
    /// `outbound_proxy_settings#ignore_if_unavailable` flag
    ExpiringValue<proxy_availability_status, PAS_UNKNOWN> availability_status;
    /// Resetting bypassed connections task
    std::optional<EventLoop::TaskId> reset_task;
    /// The next reset event subscriber ID
    uint32_t next_subscriber_id = 0;
    /// The reset event subscribers
    HashMap<uint32_t, ResetBypassedProxyConnectionsSubscriber> reset_subscribers;

    static void on_successful_proxy_connection(void *arg) {
        auto *self = (SocketFactory *) arg;
        ((DirectOProxy *) self->m_proxy->fallback_proxy.get())->reset_connections();
        self->m_proxy->reset_task.reset();
    }

    static ProxiedSocket::ProxyConnectionFailedResult on_proxy_connection_failed(void *arg, Error<SocketError> err) {
        auto *self = (SocketFactory *) arg;
        switch (self->on_proxy_connection_failed(std::move(err))) {
        case SFPCFR_CLOSE_CONNECTION:
            break;
        case SFPCFR_RETRY_DIRECTLY:
            return ProxiedSocket::Fallback{self->m_proxy->fallback_proxy.get()};
        }
        return ProxiedSocket::CloseConnection{};
    }

    ~OutboundProxyState() {
        if (this->reset_task.has_value()) {
            this->loop->cancel(std::exchange(this->reset_task, std::nullopt).value());
        }

        if (this->main_proxy != nullptr) {
            this->main_proxy->deinit();
            this->main_proxy.reset();
        }

        if (this->fallback_proxy != nullptr) {
            this->fallback_proxy->deinit();
            this->fallback_proxy.reset();
        }
    }
};

SocketFactory::SocketFactory(struct Parameters parameters)
        : m_parameters(std::move(parameters))
        , m_router(parameters.enable_route_resolver ? RouteResolver::create() : RouteResolverPtr{nullptr}) {
    if (m_parameters.oproxy.settings != nullptr) {
        m_proxy = std::make_unique<OutboundProxyState>();
        m_proxy->loop = &m_parameters.loop;
        m_proxy->main_proxy.reset(this->make_proxy());
        m_proxy->fallback_proxy.reset(this->make_fallback_proxy());
    }
}

SocketFactory::~SocketFactory() = default;

void SocketFactory::deinit() {
    m_proxy.reset();
}

SocketFactory::SocketPtr SocketFactory::make_socket(SocketParameters p) const {
    SocketPtr socket;
    if (p.ignore_proxy_settings || !this->should_route_through_proxy(p.proto)) {
        socket = this->make_direct_socket(std::move(p));
    } else {
        socket = std::make_unique<ProxiedSocket>(ProxiedSocket::Parameters{
                *m_proxy->main_proxy,
                std::move(p),
                {on_prepare_fd, (void *) this},
                {
                        OutboundProxyState::on_successful_proxy_connection,
                        OutboundProxyState::on_proxy_connection_failed,
                        (void *) this,
                },
        });
    }

    return socket;
}

SocketFactory::SocketPtr SocketFactory::make_secured_socket(
        SocketParameters p, SecureSocketParameters secure_parameters) const {
    return this->make_secured_socket(this->make_socket(std::move(p)), std::move(secure_parameters));
}

SocketFactory::SocketPtr SocketFactory::make_direct_socket(SocketParameters p) const {
    SocketPtr socket;

    Socket::PrepareFdCallback prepare_fd = {on_prepare_fd, (void *) this};

    switch (p.proto) {
    case utils::TP_TCP:
        socket = std::make_unique<TcpStream>(std::move(p), prepare_fd);
        break;
    case utils::TP_UDP:
        socket = std::make_unique<UdpSocket>(std::move(p), prepare_fd);
        break;
    }

    return socket;
}

SocketFactory::SocketPtr SocketFactory::make_secured_socket(
        SocketPtr underlying_socket, SecureSocketParameters secure_parameters) const {
    return std::make_unique<SecuredSocket>(
            std::move(underlying_socket), m_parameters.verifier.get(), std::move(secure_parameters));
}

Error<SocketError> SocketFactory::prepare_fd(
        evutil_socket_t fd, const SocketAddress &peer, const IfIdVariant &outbound_interface) const {
    if (const uint32_t *if_index = std::get_if<uint32_t>(&outbound_interface)) {
<<<<<<< HEAD
        return make_error(SocketError::AE_BIND_TO_IF_ERROR,
                ag::utils::bind_socket_to_if(fd, peer.c_sockaddr()->sa_family, *if_index));
    } else if (const std::string *if_name = std::get_if<std::string>(&outbound_interface)) {
        return make_error(SocketError::AE_BIND_TO_IF_ERROR,
                ag::utils::bind_socket_to_if(fd, peer.c_sockaddr()->sa_family, if_name->c_str()));
=======
        return ag::utils::bind_socket_to_if(fd, peer.c_sockaddr()->sa_family, *if_index);
    }
    if (const std::string *if_name = std::get_if<std::string>(&outbound_interface)) {
        return ag::utils::bind_socket_to_if(fd, peer.c_sockaddr()->sa_family, if_name->c_str());
>>>>>>> 4da41835
    }
    if (m_router == nullptr) {
        return {};
    }

    if (auto idx = m_router->resolve(peer); idx.has_value()) {
        auto err = ag::utils::bind_socket_to_if(fd, peer.c_sockaddr()->sa_family, *idx);
        if (err) {
            err.reset();
            m_router->flush_cache();
            if (idx = m_router->resolve(peer); idx.has_value()) {
                err = ag::utils::bind_socket_to_if(fd, peer.c_sockaddr()->sa_family, *idx);
                if (err) {
                    return make_error(SocketError::AE_BIND_TO_IF_ERROR, err);
                }
            }
        }
    }

    return {};
}

const OutboundProxySettings *SocketFactory::get_outbound_proxy_settings() const {
    return m_parameters.oproxy.settings;
}

const CertificateVerifier *SocketFactory::get_certificate_verifier() const {
    return m_parameters.verifier.get();
}

bool SocketFactory::should_route_through_proxy(utils::TransportProtocol proto) const {
    if (m_proxy == nullptr) {
        return false;
    }
    if (!m_proxy->main_proxy->get_supported_protocols().test(proto)) {
        return false;
    }

    return m_proxy->availability_status.get() != PAS_UNAVAILABLE
            || !this->get_outbound_proxy_settings()->ignore_if_unavailable;
}

bool SocketFactory::is_proxy_available() const {
    const OutboundProxySettings *settings = this->get_outbound_proxy_settings();
    if (settings == nullptr || m_proxy == nullptr) {
        return false;
    }

    if (!settings->ignore_if_unavailable) {
        return true;
    }

    return m_proxy->availability_status.get() != PAS_UNAVAILABLE;
}

void SocketFactory::on_successful_proxy_connection() {
    m_proxy->availability_status = {PAS_AVAILABLE, PROXY_AVAILABLE_TIMEOUT};
}

SocketFactory::ProxyConectionFailedResult SocketFactory::on_proxy_connection_failed(Error<SocketError> err) {
    if (!err || err->value() != SocketError::AE_CONNECTION_REFUSED) {
        return SFPCFR_CLOSE_CONNECTION;
    }

    if (!this->get_outbound_proxy_settings()->ignore_if_unavailable) {
        return SFPCFR_CLOSE_CONNECTION;
    }

    if (m_proxy->availability_status.get() != PAS_AVAILABLE) {
        m_proxy->availability_status = {PAS_UNAVAILABLE, PROXY_UNAVAILABLE_TIMEOUT};
    }

    if (!m_proxy->reset_task.has_value()) {
        this->subscribe_to_reset_bypassed_proxy_connections_event({on_reset_bypassed_proxy_connections, this});

        m_proxy->reset_task = m_parameters.loop.schedule(PROXY_UNAVAILABLE_TIMEOUT, [this]() {
            m_proxy->reset_task.reset();
            decltype(m_proxy->reset_subscribers) subscribers = std::exchange(m_proxy->reset_subscribers, {});
            for (auto &[_, s] : subscribers) {
                s.func(s.arg);
            }
        });
    }

    return SFPCFR_RETRY_DIRECTLY;
}

uint32_t SocketFactory::subscribe_to_reset_bypassed_proxy_connections_event(
        ResetBypassedProxyConnectionsSubscriber subscriber) {
    return m_proxy->reset_subscribers.emplace(m_proxy->next_subscriber_id++, subscriber).first->first;
}

void SocketFactory::unsubscribe_from_reset_bypassed_proxy_connections_event(uint32_t id) {
    m_proxy->reset_subscribers.erase(id);
}

Error<SocketError> SocketFactory::on_prepare_fd(
        void *arg, evutil_socket_t fd, const SocketAddress &peer, const IfIdVariant &outbound_interface) {
    auto *self = (SocketFactory *) arg;
    return self->prepare_fd(fd, peer, outbound_interface);
}

OutboundProxy *SocketFactory::make_proxy() const {
    struct OutboundProxy::Parameters oproxy_params = {
            .verifier = m_parameters.verifier.get(),
            .bootstrapper = m_parameters.oproxy.bootstrapper.get(),
            .make_socket = {on_make_proxy_socket, (void *) this},
    };

    OutboundProxy *oproxy = nullptr;
    switch (m_parameters.oproxy.settings->protocol) {
    case OutboundProxyProtocol::HTTP_CONNECT:
    case OutboundProxyProtocol::HTTPS_CONNECT:
        oproxy = new HttpOProxy(m_parameters.oproxy.settings, oproxy_params);
        break;
    case OutboundProxyProtocol::SOCKS4:
    case OutboundProxyProtocol::SOCKS5:
    case OutboundProxyProtocol::SOCKS5_UDP:
        oproxy = new SocksOProxy(m_parameters.oproxy.settings, oproxy_params);
        break;
    }

    return oproxy;
}

OutboundProxy *SocketFactory::make_fallback_proxy() const {
    return new DirectOProxy({
            .verifier = m_parameters.verifier.get(),
            .make_socket = {on_make_proxy_socket, (void *) this},
    });
}

SocketFactory::SocketPtr SocketFactory::on_make_proxy_socket(
        void *arg, utils::TransportProtocol proto, std::optional<SecureSocketParameters> secure_parameters) {
    auto *self = (SocketFactory *) arg;
    SocketPtr s = self->make_direct_socket({proto});
    if (secure_parameters.has_value()) {
        s = self->make_secured_socket(std::move(s), std::move(secure_parameters.value()));
    }
    return s;
}

void SocketFactory::on_reset_bypassed_proxy_connections(void *arg) {
    auto *self = (SocketFactory *) arg;
    self->m_proxy->reset_task.reset();
    ((DirectOProxy *) self->m_proxy->fallback_proxy.get())->reset_connections();
}

} // namespace ag::dns<|MERGE_RESOLUTION|>--- conflicted
+++ resolved
@@ -143,18 +143,12 @@
 Error<SocketError> SocketFactory::prepare_fd(
         evutil_socket_t fd, const SocketAddress &peer, const IfIdVariant &outbound_interface) const {
     if (const uint32_t *if_index = std::get_if<uint32_t>(&outbound_interface)) {
-<<<<<<< HEAD
         return make_error(SocketError::AE_BIND_TO_IF_ERROR,
                 ag::utils::bind_socket_to_if(fd, peer.c_sockaddr()->sa_family, *if_index));
-    } else if (const std::string *if_name = std::get_if<std::string>(&outbound_interface)) {
+    }
+    if (const std::string *if_name = std::get_if<std::string>(&outbound_interface)) {
         return make_error(SocketError::AE_BIND_TO_IF_ERROR,
                 ag::utils::bind_socket_to_if(fd, peer.c_sockaddr()->sa_family, if_name->c_str()));
-=======
-        return ag::utils::bind_socket_to_if(fd, peer.c_sockaddr()->sa_family, *if_index);
-    }
-    if (const std::string *if_name = std::get_if<std::string>(&outbound_interface)) {
-        return ag::utils::bind_socket_to_if(fd, peer.c_sockaddr()->sa_family, if_name->c_str());
->>>>>>> 4da41835
     }
     if (m_router == nullptr) {
         return {};
