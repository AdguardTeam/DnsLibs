# Changelog

<<<<<<< HEAD
* [Feature] Made the API more XPC-friendly (without breaking changes) and added
            some boilerplate to help setup the DNS proxy as an XPC endpoint.

## V2.1
=======
* [Feature] Changed the signature of `com.adguard.dnslibs.proxy.DnsProxy` constructor: now throws a
  `com.adguard.dnslibs.proxy.DnsProxyInitException` on failure, containing the same info as the native error.
>>>>>>> bb8105c9

* [Feature] Added an option to try HTTP/3 for DoH upstream connections.
  If enabled, HTTP/3 will be used for DoH if it's faster.
  See `DnsProxySettings::enable_http3`, `AGDnsProxyConfig.enableHttp3`,
  `com.adguard.dnslibs.proxy.DnsProxySettings#enableHttp3`, `ag_dnsproxy_settings::enable_http3`

* [Feature] Added an option to query upstreams in parallel. See 
  `DnsProxySettings::enable_parallel_upstream_queries` and the corresponding options in platform-specific adapters.
* [Feature] Added an option to change fallback behaviour. See
  `DnsProxySettings::enable_fallback_on_upstreams_failure` and the corresponding options in platform-specific adapters.
* [Feature] Added an option to change the behaviour when upstreams fail to yield a response. See
  `DnsProxySettings::enable_servfail_on_upstreams_failure` and the corresponding options in platform-specific adapters.

* [Feature] A non-standard `h3://` URL scheme can now be used to force a DoH upstream to use HTTP/3.

* [Feature] Now DnsProxy.init() return more informative error code with description.
  * [C API] See `DnsProxy.DnsProxyInitResult`
  * [Apple] See `AGDnsProxyError`
  * [Android] See `ag_dnsproxy_init_result`

## V2.0

* [Feature] Add an option to strip Encrypted Client Hello parameters from responses, effectively blocking ECH.
  * [C API] See `ag_dnsproxy_settings::block_ech`
  * [Apple] See `AGDnsProxyConfig.blockEch`
  * [Android] See `DnsProxySettings.setBlockEch()`.

* [Feature] DnsProxy now accepts a hostname as an address of the outbound proxy. In that case an application should also pass a list of the bootstrapping resolvers.

* [Feature] DnsProxy calls are now asynchronous. On iOS [handlePacket:completionHandler:] should be called instead of synchronous one.

* [Feature] The DoQ upstream now uses the port 853 by default (was 8853), conforms to RFC-9250, and doesn't support ALPNs other than "doq".
            ACHTUNG: Some changes might be required on the application side due to the default port change? 

## V1.7.28

* [Feature] Route resolver on Apple platforms is now can be enabled via `AGDnsProxySettings.enableRouteResolver`

## V1.7.0

* [Feature] In the settings returned by `dnsproxy::get_settings()`, listener settings now contain
  the actual port that each listener is listening on.

## V1.6
* [Feature] Add an ability to route DNS queries directly to a target host in case the configured
            proxy server is determined as unavailable. Mostly intended for Android.
    * [Android] See `OutboundProxySettings`
    * [C API] See `ag_outbound_proxy_settings`
* [Fix] Accept IPv6 availability parameter in upstream testing methods.
    * Note that the API has changed, see `com.adguard.dnslibs.proxy.DnsProxy#testUpstream`, `+[AGDnsUtils testUpstream:ipv6Available:]`, `ag_test_upstream`.
* [Feature] Split the blocking mode setting into separate settings for AdBlock-style and hosts-style rules.
    * Also remove the redundant `CUSTOM_ADDRESS` blocking mode: now if a custom blocking address is specified,
    it will simply be used where an all-zeroes address would have been used otherwise.
    * WARNING: the `DEFAULT` blocking mode has been removed. The default blocking mode for both rule types
    is now obtained with `ag::DnsProxySettings::get_default()`/`DnsProxySettings.getDefault()`
      /`AGDnsProxyConfig.getDefault()`/`ag_dnsproxy_settings_get_default()`
## V1.5
* [Feature] Fallback-only domains. See `fallbackDomains` or `fallback_domains` in respective adapters.
    * This is a list of domains (limited wildcards allowed) that will be forwarded directly to the fallback upstreams (if they exist).
    * There's also an option to automatically append DNS search domains to this list, see `detectSearchDomains` (Android and Apple only, Windows adapter handles search domains on its own).
  * WARNING: Note to application developers: you MUST get the default value of this field
    from `DnsProxySettings::get_default()`/`DnsProxySettings.getDefault()`/`AGDnsProxyConfig.getDefault()`
    as it contains important default for Wi-Fi calling, but we can't add them automatically, because the user must see the defaults in UI and be able to edit them.
  
* [Features] Retransmission handling: see `enableRetransmissionHandling` or `enable_retransmission_handling`.
    Mostly intended for iOS.
    If `enable_retransmission_handling` is true, retransmitted requests (defined as requests with the same id and sent from the same address that one of the requests that are currently being handled) will be handled only using fallback upstreams, and the answer to the original request will not be sent (to prevent possibly sending SERVFAIL, b/c iOS may mark the resolver as "bad" in this case and refuse to resolve anything from that point).
    Enabling this feature shouldn't break anything on Android and Windows, but it should not be enabled if there are otherwise no issues with retransmitted requests.
* [Feature] Add an ability to set up outbound proxy
    * [Android] see `OutboundProxySettings`
    * [Apple] see `AGOutboundProxySettings`
    * [C API] see `ag_outbound_proxy_settings`
* [Feature] DNS stamp API has been reworked in adapters: DNS stamps can now be
            dynamically edited and converted to various string representations.
* [Feature] DNSLibs indicate that upstream uses DNSSEC. Turn on `ag::DnsProxySettings::enable_dnssec_ok`
    and check `ag::DnsRequestProcessedEvent::dnssec` in callback.
* [Feature] DNS-over-QUIC default port changed. New port is 8853.
    Now an address like `quic://dns.adguard.com` is transformed into `quic://dns.adguard.com:8853`.
    So to force the use of the old port `784` specify it strictly - `quic://dns.adguard.com:784`.
* [Feature] Allow retrieving the library version
    * see `ag::dnsproxy::version()`
    * see `AGDnsProxy.libraryVersion` (Apple)
    * see `com.adguard.dnsproxy.DnsProxy.version()` (Android)
    * see `ag_dnsproxy_version()` (C API)
* [Feature] Add a "pretty URL" function for DNS stamps
    * see `ag::ServerStamp::pretty_url()`
    * see `AGDnsStamp.prettyUrl`, `AGDnsStamp.prettierUrl` (Apple)
    * see `com.adguard.dnsproxy.DnsStamp.getPrettyUrl()`,
          `com.adguard.dnsproxy.DnsStamp.getPrettierUrl()` (Android)
    * see `ag_dns_stamp::pretty_url`, `ag_dns_stamp::prettier_url` (C API)

## V1.4
* [Feature] API change: allow in-memory filters<p>
    see `ag::dnsfilter::FilterParams`
* [Feature] Optimistic DNS caching<p>
    see `ag::DnsProxySettings::optimistic_cache`<|MERGE_RESOLUTION|>--- conflicted
+++ resolved
@@ -1,14 +1,12 @@
 # Changelog
 
-<<<<<<< HEAD
+* [Feature] Changed the signature of `com.adguard.dnslibs.proxy.DnsProxy` constructor: now throws a
+  `com.adguard.dnslibs.proxy.DnsProxyInitException` on failure, containing the same info as the native error.
+
 * [Feature] Made the API more XPC-friendly (without breaking changes) and added
             some boilerplate to help setup the DNS proxy as an XPC endpoint.
 
 ## V2.1
-=======
-* [Feature] Changed the signature of `com.adguard.dnslibs.proxy.DnsProxy` constructor: now throws a
-  `com.adguard.dnslibs.proxy.DnsProxyInitException` on failure, containing the same info as the native error.
->>>>>>> bb8105c9
 
 * [Feature] Added an option to try HTTP/3 for DoH upstream connections.
   If enabled, HTTP/3 will be used for DoH if it's faster.
