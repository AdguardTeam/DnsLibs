--- conflicted
+++ resolved
@@ -1,6 +1,5 @@
 # Changelog
 
-<<<<<<< HEAD
 * [Feature] Added an option to try HTTP/3 for DoH upstream connections.
   If enabled, HTTP/3 will be used for DoH if it's faster.
   See `DnsProxySettings::enable_http3`, `AGDnsProxyConfig.enableHttp3`,
@@ -19,9 +18,8 @@
   * [C API] See `DnsProxy.DnsProxyInitResult`
   * [Apple] See `AGDnsProxyError`
   * [Android] See `ag_dnsproxy_init_result`
-=======
+
 ## V2.0
->>>>>>> 4da41835
 
 * [Feature] Add an option to strip Encrypted Client Hello parameters from responses, effectively blocking ECH.
   * [C API] See `ag_dnsproxy_settings::block_ech`
