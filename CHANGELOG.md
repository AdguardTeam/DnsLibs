--- conflicted
+++ resolved
@@ -1,6 +1,5 @@
 # Changelog
 
-<<<<<<< HEAD
 ## V2.4
 
 * [Feature] Improved DNS Fallback Mechanism.
@@ -15,8 +14,6 @@
   * `sdns://username:password@AgcAAAAAAAAABzEuMC4wLjEAEmRucy5jbG91ZGZsYXJlLmNvbQovZG5zLXF1ZXJ5`
 
 ## V2.3
-=======
-## V2.3
 
 * [Fixed] Localhost upstreams are now can be used even if outbound proxy is set.
 
@@ -26,7 +23,6 @@
 * [Feature] DNS-over-HTTPS upstream has been fully rewritten from libcurl to NativeLibsCommon HTTP module.
   * Stability improved in HTTP/3 mode
   * HTTP/3 mode now support connecting via outbound proxy
->>>>>>> cf644fa4
 
 * [Changed] Outbound network interface name is now a required property on iOS.
   * [Apple/iOS] See `AGDnsUpstream.outboundInterfaceName`.
