#include <algorithm>
#include <bitset>
#include <cassert>
#include <cinttypes>

#include "common/clock.h"
#include "common/defs.h"
#include "common/time_utils.h"
#include "common/utils.h"
#include "dns/net/socket.h"
#include "upstream_doh.h"

#include <openssl/err.h>
#include <openssl/ssl.h>

#include <ldns/ldns.h>
#include <magic_enum.hpp>

#define errlog_id(q_, fmt_, ...) errlog(*((q_)->log), "[{}] " fmt_, (q_)->request_id, ##__VA_ARGS__)
#define infolog_id(q_, fmt_, ...) infolog(*((q_)->log), "[{}] " fmt_, (q_)->request_id, ##__VA_ARGS__)
#define warnlog_id(q_, fmt_, ...) warnlog(*((q_)->log), "[{}] " fmt_, (q_)->request_id, ##__VA_ARGS__)
#define dbglog_id(q_, fmt_, ...) dbglog(*((q_)->log), "[{}] " fmt_, (q_)->request_id, ##__VA_ARGS__)
#define tracelog_id(q_, fmt_, ...) tracelog(*((q_)->log), "[{}] " fmt_, (q_)->request_id, ##__VA_ARGS__)

using namespace std::chrono;

namespace ag {
namespace dns {

struct CurlInitializer {
    CurlInitializer() {
        curl_global_init(CURL_GLOBAL_ALL);
    }

    ~CurlInitializer() {
        curl_global_cleanup();
    }
};

struct DohUpstream::QueryHandle {
    using CURL_ptr = UniquePtr<CURL, &curl_easy_cleanup>;

    enum Flag {
        /// The query uses the proxy
        QHF_PROXIED,
        /// A connection through the proxy has failed and the query was re-routed directly
        QHF_BYPASSED_PROXY,
    };

    const Logger *log = nullptr;
    DohUpstream *upstream = nullptr;
    ConnectionPool *pool = nullptr;
    size_t request_id = 0;
    CURL_ptr curl_handle;
    Error<DnsError> error;
    ldns_buffer_ptr request = nullptr;
    Uint8Vector response;
    bool completed = false;
    std::coroutine_handle<> caller{};
    std::bitset<magic_enum::enum_count<Flag>()> flags;
    std::shared_ptr<curl_slist> resolved_addrs;
    Millis timeout;

    bool create_curl_handle(ConnectionPool *pool);

    bool create_probe_curl_handle(ConnectionPool *pool, int curlopt_httpver);

    bool set_up_proxy(const OutboundProxySettings *settings);

    void cleanup_request();

    void restore_packet_id(ldns_pkt *packet) const {
        ldns_pkt_set_id(packet, this->request_id);
    }

    void complete() {
        completed = true;
        if (caller) {
            std::exchange(caller, nullptr).resume();
        }
    }

    ~QueryHandle() {
        if (!completed && response.empty()) {
            error = make_error(DnsError::AE_SHUTTING_DOWN);
        }
        complete();
    }
};

struct DohUpstream::CheckProxyState {
    DohUpstream *upstream = nullptr;
    std::unique_ptr<Socket> socket;

    static std::unique_ptr<CheckProxyState> start(DohUpstream *upstream, microseconds timeout) {
        SocketFactory *socket_factory = upstream->m_config.socket_factory;

        auto self = std::make_unique<CheckProxyState>();
        self->upstream = upstream;
        self->socket = socket_factory->make_socket({
                utils::TP_TCP,
                upstream->m_options.outbound_interface,
                true,
        });

        const OutboundProxySettings *oproxy_settings = socket_factory->get_outbound_proxy_settings();
        Error<SocketError> error = self->socket->connect({
                &upstream->config().loop,
                SocketAddress(oproxy_settings->address, oproxy_settings->port),
                {on_connected, nullptr, on_close, self.get()},
                timeout,
        });

        if (error) {
            dbglog(upstream->m_log, "Failed to check connectivity with proxy: {}", error->str());
            self.reset();
        }

        return self;
    }

    static void on_connected(void *arg) {
        auto *self = (CheckProxyState *) arg;
        DohUpstream *upstream = self->upstream;

        upstream->m_config.socket_factory->on_successful_proxy_connection();
        upstream->m_check_proxy.reset();
        upstream->retry_pending_queries(false);
    }

    static void on_close(void *arg, Error<SocketError> error) {
        auto *self = (CheckProxyState *) arg;
        DohUpstream *upstream = self->upstream;

        SocketFactory *factory = upstream->m_config.socket_factory;
        SocketFactory::ProxyConectionFailedResult result = factory->on_proxy_connection_failed(error);

        upstream->m_check_proxy.reset();

        switch (result) {
        case SocketFactory::SFPCFR_CLOSE_CONNECTION:
            upstream->stop_all_with_error(make_error(DnsError::AE_OUTBOUND_PROXY_ERROR));
            break;
        case SocketFactory::SFPCFR_RETRY_DIRECTLY:
            upstream->retry_pending_queries(true);
            upstream->m_reset_bypassed_proxy_connections_subscribe_id =
                    factory->subscribe_to_reset_bypassed_proxy_connections_event({[](void *arg) {
                        auto *self = (DohUpstream *) arg;
                        self->reset_bypassed_proxy_queries();
                    }, upstream});
            break;
        }
    }
};

static size_t write_callback(void *contents, size_t size, size_t nmemb, void *arg) {
    DohUpstream::QueryHandle *h = (DohUpstream::QueryHandle *) arg;
    size_t full_size = size * nmemb;
    h->response.insert(h->response.end(), (uint8_t *) contents, (uint8_t *) contents + full_size);
    return full_size;
}

curl_socket_t DohUpstream::curl_opensocket(void *clientp, curlsocktype, struct curl_sockaddr *address) {
    auto *self = (DohUpstream *) clientp;
    curl_socket_t curlfd = ::socket(address->family, address->socktype, address->protocol);
    if (curlfd == CURL_SOCKET_BAD) {
        return CURL_SOCKET_BAD;
    }
    SocketAddress addr{&address->addr};
    if (auto error = self->m_config.socket_factory->prepare_fd(curlfd, addr, self->m_options.outbound_interface)) {
        warnlog(self->m_log, "Failed to bind socket to interface: {}", error->str());
        evutil_closesocket(curlfd);
        return CURL_SOCKET_BAD;
    }
    return curlfd;
}

static void curl_share_lockfunc(CURL *, curl_lock_data data, curl_lock_access, void *userptr) {
    auto *m = (std::mutex *) userptr;
    m[data].lock();
}

static void curl_share_unlockfunc(CURL *, curl_lock_data data, void *userptr) {
    auto *m = (std::mutex *) userptr;
    m[data].unlock();
}

// Must be called only once!
static CURLSH *init_curl_share() {
    static std::mutex mtx[CURL_LOCK_DATA_LAST];
    CURLSH *share = curl_share_init();
    curl_share_setopt(share, CURLSHOPT_SHARE, CURL_LOCK_DATA_SSL_SESSION);
    curl_share_setopt(share, CURLSHOPT_USERDATA, &mtx[0]);
    curl_share_setopt(share, CURLSHOPT_LOCKFUNC, curl_share_lockfunc);
    curl_share_setopt(share, CURLSHOPT_UNLOCKFUNC, curl_share_unlockfunc);
    return share;
}

static CURLSH *get_curl_share() {
    static UniquePtr<CURLSH, &curl_share_cleanup> curl_share(init_curl_share());
    return curl_share.get();
}

static int verbose_callback(CURL *, curl_infotype type, char *data, size_t size, void *arg) {
    auto *h = (DohUpstream::QueryHandle *) arg;
    if (type == CURLINFO_TEXT) {
        dbglog_id(h, "CURL: {}", ag::utils::trim(std::string_view{data, size}));
    } else if (type == CURLINFO_HEADER_IN) {
        dbglog_id(h, "CURL: < {}", ag::utils::trim(std::string_view{data, size}));
    } else if (type == CURLINFO_HEADER_OUT) {
        dbglog_id(h, "CURL: > {}", ag::utils::trim(std::string_view{data, size}));
    }
    return 0;
}

bool DohUpstream::QueryHandle::create_curl_handle(ConnectionPool *pool) {
    CURL_ptr curl_ptr{curl_easy_init()};
    if (curl_ptr == nullptr) {
        this->error = make_error(DnsError::AE_CURL_ERROR, "Failed to init curl handle");
        return false;
    }

    DohUpstream *doh_upstream = this->upstream;
    ldns_buffer *raw_request = this->request.get();
    long timeout_ms = (long) this->timeout.count();
    this->resolved_addrs = doh_upstream->m_resolved;
    CURL *curl = curl_ptr.get();
    if (CURLcode e;
            // clang-format off
               CURLE_OK != (e = curl_easy_setopt(curl, CURLOPT_URL, doh_upstream->m_curlopt_url.c_str()))
            || CURLE_OK != (e = curl_easy_setopt(curl, CURLOPT_NOPROGRESS, true))
            || CURLE_OK != (e = curl_easy_setopt(curl, CURLOPT_TIMEOUT_MS, timeout_ms))
            || CURLE_OK != (e = curl_easy_setopt(curl, CURLOPT_CONNECTTIMEOUT_MS, timeout_ms))
            || CURLE_OK != (e = curl_easy_setopt(curl, CURLOPT_WRITEFUNCTION, write_callback))
            || CURLE_OK != (e = curl_easy_setopt(curl, CURLOPT_WRITEDATA, this))
            || CURLE_OK != (e = curl_easy_setopt(curl, CURLOPT_USERAGENT, nullptr))
            || CURLE_OK != (e = curl_easy_setopt(curl, CURLOPT_POSTFIELDS, ldns_buffer_at(raw_request, 0)))
            || CURLE_OK != (e = curl_easy_setopt(curl, CURLOPT_POSTFIELDSIZE, ldns_buffer_position(raw_request)))
            || CURLE_OK != (e = curl_easy_setopt(curl, CURLOPT_HTTPHEADER, doh_upstream->m_request_headers.get()))
            || CURLE_OK != (e = curl_easy_setopt(curl, CURLOPT_HTTP_VERSION, doh_upstream->m_curlopt_http_ver))
            || CURLE_OK != (e = curl_easy_setopt(curl, CURLOPT_PRIVATE, this))
            || CURLE_OK != (e = curl_easy_setopt(curl, CURLOPT_FOLLOWLOCATION, true))
            || CURLE_OK != (e = curl_easy_setopt(curl, CURLOPT_PROTOCOLS, CURLPROTO_HTTPS))
            || CURLE_OK != (e = curl_easy_setopt(curl, CURLOPT_REDIR_PROTOCOLS, CURLPROTO_HTTPS))
            || CURLE_OK != (e = curl_easy_setopt(curl, CURLOPT_SSL_CTX_FUNCTION, DohUpstream::ssl_callback))
            || CURLE_OK != (e = curl_easy_setopt(curl, CURLOPT_SSL_CTX_DATA, this))
            || CURLE_OK != (e = curl_easy_setopt(curl, CURLOPT_SSL_VERIFYPEER, false)) // We verify ourselves, see DohUpstream::ssl_callback
            || CURLE_OK != (e = curl_easy_setopt(curl, CURLOPT_SSL_VERIFYHOST, false)) // We verify ourselves, see DohUpstream::ssl_callback
            || CURLE_OK != (e = curl_easy_setopt(curl, CURLOPT_SSL_ENABLE_ALPN, true))
            || CURLE_OK != (e = curl_easy_setopt(curl, CURLOPT_OPENSOCKETFUNCTION, curl_opensocket))
            || CURLE_OK != (e = curl_easy_setopt(curl, CURLOPT_OPENSOCKETDATA, doh_upstream))
            || CURLE_OK != (e = curl_easy_setopt(curl, CURLOPT_DEBUGFUNCTION, verbose_callback))
            || CURLE_OK != (e = curl_easy_setopt(curl, CURLOPT_DEBUGDATA, this))
            || CURLE_OK != (e = curl_easy_setopt(curl, CURLOPT_VERBOSE, (long) (log->is_enabled(LogLevel::LOG_LEVEL_DEBUG))))
            || CURLE_OK != (e = curl_easy_setopt(curl, CURLOPT_SHARE, get_curl_share()))
            || (doh_upstream->m_resolved != nullptr && CURLE_OK != (e = curl_easy_setopt(curl, CURLOPT_RESOLVE, this->resolved_addrs.get())))
            // clang-format on
    ) {
        this->error = make_error(DnsError::AE_CURL_ERROR,
                AG_FMT("Failed to set options on curl handle: {} (id={})", curl_easy_strerror(e), e));
        return false;
    }

    cleanup_request();
    this->pool = pool;
    this->curl_handle = std::move(curl_ptr);
    return true;
}

bool DohUpstream::QueryHandle::create_probe_curl_handle(ConnectionPool *pool, int curlopt_httpver) {
    CURL_ptr curl_ptr{curl_easy_init()};
    if (curl_ptr == nullptr) {
        this->error = make_error(DnsError::AE_CURL_ERROR, "Failed to init curl handle");
        return false;
    }

    DohUpstream *doh_upstream = this->upstream;
    long timeout_ms = (long) this->timeout.count();
    this->resolved_addrs = doh_upstream->m_resolved;
    CURL *curl = curl_ptr.get();
    if (CURLcode e;
            // clang-format off
               CURLE_OK != (e = curl_easy_setopt(curl, CURLOPT_URL, doh_upstream->m_curlopt_url.c_str()))
            || CURLE_OK != (e = curl_easy_setopt(curl, CURLOPT_NOPROGRESS, true))
            || CURLE_OK != (e = curl_easy_setopt(curl, CURLOPT_TIMEOUT_MS, timeout_ms))
            || CURLE_OK != (e = curl_easy_setopt(curl, CURLOPT_CONNECTTIMEOUT_MS, timeout_ms))
            || CURLE_OK != (e = curl_easy_setopt(curl, CURLOPT_HTTP_VERSION, curlopt_httpver))
            || CURLE_OK != (e = curl_easy_setopt(curl, CURLOPT_PRIVATE, this))
            || CURLE_OK != (e = curl_easy_setopt(curl, CURLOPT_PROTOCOLS, CURLPROTO_HTTPS))
            || CURLE_OK != (e = curl_easy_setopt(curl, CURLOPT_SSL_CTX_FUNCTION, DohUpstream::ssl_callback))
            || CURLE_OK != (e = curl_easy_setopt(curl, CURLOPT_SSL_CTX_DATA, this))
            || CURLE_OK != (e = curl_easy_setopt(curl, CURLOPT_SSL_VERIFYPEER, false)) // We verify ourselves, see DohUpstream::ssl_callback
            || CURLE_OK != (e = curl_easy_setopt(curl, CURLOPT_SSL_VERIFYHOST, false)) // We verify ourselves, see DohUpstream::ssl_callback
            || CURLE_OK != (e = curl_easy_setopt(curl, CURLOPT_SSL_ENABLE_ALPN, true))
            || CURLE_OK != (e = curl_easy_setopt(curl, CURLOPT_OPENSOCKETFUNCTION, curl_opensocket))
            || CURLE_OK != (e = curl_easy_setopt(curl, CURLOPT_OPENSOCKETDATA, doh_upstream))
            || CURLE_OK != (e = curl_easy_setopt(curl, CURLOPT_PREREQFUNCTION, curl_prereq))
            || CURLE_OK != (e = curl_easy_setopt(curl, CURLOPT_PREREQDATA, this))
            || CURLE_OK != (e = curl_easy_setopt(curl, CURLOPT_DEBUGFUNCTION, verbose_callback))
            || CURLE_OK != (e = curl_easy_setopt(curl, CURLOPT_DEBUGDATA, this))
            || CURLE_OK != (e = curl_easy_setopt(curl, CURLOPT_VERBOSE, (long) (log->is_enabled(LogLevel::LOG_LEVEL_DEBUG))))
            || CURLE_OK != (e = curl_easy_setopt(curl, CURLOPT_CONNECT_ONLY, (long) true))
            || CURLE_OK != (e = curl_easy_setopt(curl, CURLOPT_FORBID_REUSE, (long) true))
            || (doh_upstream->m_resolved != nullptr && CURLE_OK != (e = curl_easy_setopt(curl, CURLOPT_RESOLVE, this->resolved_addrs.get())))
            // clang-format on
    ) {
        this->error = make_error(DnsError::AE_CURL_ERROR,
                AG_FMT("Failed to set options on curl handle: {} (id={})", curl_easy_strerror(e), e));
        return false;
    }

    this->pool = pool;
    this->curl_handle = std::move(curl_ptr);
    return true;
}

bool DohUpstream::QueryHandle::set_up_proxy(const OutboundProxySettings *settings) {
    static constexpr curl_proxytype AG_TO_CURL_PROXY_PROTOCOL[magic_enum::enum_count<OutboundProxyProtocol>()] = {
#ifndef _WIN32
            [(int) OutboundProxyProtocol::HTTP_CONNECT] =
#endif
                    CURLPROXY_HTTP,
#ifndef _WIN32
            [(int) OutboundProxyProtocol::HTTPS_CONNECT] =
#endif
                    CURLPROXY_HTTPS,
#ifndef _WIN32
            [(int) OutboundProxyProtocol::SOCKS4] =
#endif
                    CURLPROXY_SOCKS4,
#ifndef _WIN32
            [(int) OutboundProxyProtocol::SOCKS5] =
#endif
                    CURLPROXY_SOCKS5,
#ifndef _WIN32
            [(int) OutboundProxyProtocol::SOCKS5_UDP] =
#endif
                    CURLPROXY_SOCKS5,
    };

    CURL *curl = this->curl_handle.get();

#define SETOPT_S(curl_, opt_, val_)                                                                                    \
    do {                                                                                                               \
        if (CURLcode e = curl_easy_setopt((curl_), (opt_), (val_)); e != CURLE_OK) {                                   \
            this->error = make_error(                                                                                  \
                    DnsError::AE_CURL_ERROR, make_error(e, AG_FMT("Failed to set option {} on curl handle", opt_)));   \
            return false;                                                                                              \
        }                                                                                                              \
    } while (0)

    SETOPT_S(curl, CURLOPT_PROXYTYPE, AG_TO_CURL_PROXY_PROTOCOL[(int) settings->protocol]);
    SETOPT_S(curl, CURLOPT_PROXY, settings->address.c_str());
    SETOPT_S(curl, CURLOPT_PROXYPORT, settings->port);

    if (const auto &auth_info = settings->auth_info; auth_info.has_value()) {
        SETOPT_S(curl, CURLOPT_PROXYUSERNAME, auth_info->username.c_str());
        SETOPT_S(curl, CURLOPT_PROXYPASSWORD, auth_info->password.c_str());
    }

    SETOPT_S(curl, CURLOPT_PROXY_SSL_VERIFYPEER, false); // We verify ourselves, see DohUpstream::ssl_callback
    SETOPT_S(curl, CURLOPT_PROXY_SSL_VERIFYHOST, false); // We verify ourselves, see DohUpstream::ssl_callback

#undef SETOPT_S

    return true;
}

void DohUpstream::QueryHandle::cleanup_request() {
    if (this->curl_handle) {
        assert(this->pool);
        assert(this->pool->handle);
        CURLMcode perr [[maybe_unused]] =
                curl_multi_remove_handle(this->pool->handle.get(), this->curl_handle.get());
        assert(perr == CURLM_OK);
        this->curl_handle.reset();
    }
}

std::unique_ptr<DohUpstream::QueryHandle> DohUpstream::create_handle(const ldns_pkt *request, Millis timeout) const {
    std::unique_ptr<QueryHandle> h = std::make_unique<QueryHandle>();
    h->timeout = timeout;
    h->log = &m_log;
    h->upstream = (DohUpstream *) this;
    h->request_id = ldns_pkt_id(request);
    h->request.reset(ldns_buffer_new(REQUEST_BUFFER_INITIAL_CAPACITY));
    ldns_status status = ldns_pkt2buffer_wire(h->request.get(), request);
    if (status != LDNS_STATUS_OK) {
        errlog_id(h, "Failed to serialize packet: {}", ldns_get_errorstr_by_id(status));
        return nullptr;
    }
    // Set the ID of the outgoing packet to zero as per DoH spec.
    *ldns_buffer_at(h->request.get(), 0) = 0;
    *ldns_buffer_at(h->request.get(), 1) = 0;
    return h;
}

static std::string_view get_host_port(std::string_view url) {
    for (const auto &scheme : {DohUpstream::SCHEME_HTTPS, DohUpstream::SCHEME_H3}) {
        if (!url.starts_with(scheme)) {
            continue;
        }
        url.remove_prefix(scheme.length());
        url = url.substr(0, url.find('/'));
        break;
    }
    return url;
}

<<<<<<< HEAD
static Result<std::string_view, Upstream::InitError> get_host_name(std::string_view url) {
    auto split_result = utils::split_host_port(get_host_port(url));
    if (split_result.has_error()) {
        return make_error(Upstream::InitError::AE_INVALID_ADDRESS);
    }
    return split_result.value().first;
=======
static std::string_view get_host_name(std::string_view url) {
    return dns_utils::split_host_port(get_host_port(url)).first;
>>>>>>> 6643f608
}

int DohUpstream::verify_callback(X509_STORE_CTX *ctx, void *arg) {
    DohUpstream::QueryHandle *handle = (DohUpstream::QueryHandle *) arg;
    DohUpstream *upstream = handle->upstream;

    SSL *ssl = (SSL *) X509_STORE_CTX_get_ex_data(ctx, SSL_get_ex_data_X509_STORE_CTX_idx());
    const char *sni = SSL_get_servername(ssl, TLSEXT_NAMETYPE_host_name);
    tracelog_id(handle, "{}(): SNI={}", __func__, (sni == nullptr) ? "null" : sni);

    auto host = get_host_name(upstream->m_options.address);

    if (const OutboundProxySettings *proxy_settings = upstream->m_config.socket_factory->get_outbound_proxy_settings();
            proxy_settings != nullptr && proxy_settings->protocol == OutboundProxyProtocol::HTTPS_CONNECT
            && proxy_settings->trust_any_certificate && !host.has_error() && (sni == nullptr || sni != host.value())) {
        tracelog_id(handle, "Trusting any proxy certificate as specified in settings");
        return 1;
    }

    const CertificateVerifier *verifier = upstream->m_config.socket_factory->get_certificate_verifier();
    if (verifier == nullptr) {
        std::string err = "Cannot verify certificate due to verifier is not set";
        dbglog_id(handle, "{}", err);
        handle->error = make_error(DnsError::AE_HANDSHAKE_ERROR, err);
        return 0;
    }

    if (auto err = verifier->verify(ctx, host.value())) {
        dbglog_id(handle, "Failed to verify certificate: {}", *err);
        handle->error = make_error(DnsError::AE_HANDSHAKE_ERROR, *err);
        return 0;
    }

    tracelog_id(handle, "Verified successfully");
    return 1;
}

CURLcode DohUpstream::ssl_callback(CURL *curl, void *sslctx, void *arg) {
    SSL_CTX *ctx = (SSL_CTX *) sslctx;
    SSL_CTX_set_verify(ctx, SSL_VERIFY_PEER, nullptr);
    SSL_CTX_set_cert_verify_callback(ctx, verify_callback, arg);
#if 0
    if (char *ssl_keylog_file = getenv("SSLKEYLOGFILE")) {
        static UniquePtr<std::FILE, &std::fclose> handle{std::fopen(ssl_keylog_file, "a")};
        SSL_CTX_set_keylog_callback(ctx,
                [] (const SSL *, const char *line) {
                    fprintf(handle.get(), "%s\n", line);
                    fflush(handle.get());
                });
    }
#endif
    return CURLE_OK;
}

static Result<curl_slist_ptr, Upstream::InitError> create_resolved_hosts_list(std::string_view url, const IpAddress &addr) {
    if (std::holds_alternative<std::monostate>(addr)) {
        return (curl_slist_ptr)nullptr;
    }

    std::string_view host_port = get_host_port(url);
<<<<<<< HEAD
    auto split_result = utils::split_host_port(host_port);
    if (split_result.has_error()) {
        make_error(Upstream::InitError::AE_INVALID_ADDRESS);
    }
    auto [host, port_str] = split_result.value();
=======
    auto [host, port_str] = dns_utils::split_host_port(host_port);
>>>>>>> 6643f608
    uint16_t port = ag::utils::to_integer<uint16_t>(port_str).value_or(DEFAULT_DOH_PORT);

    std::string entry;
    if (const auto *ipv4 = std::get_if<Uint8Array<4>>(&addr); ipv4 != nullptr) {
        const auto &ip = *ipv4;
        entry = AG_FMT("{}:{}:{}.{}.{}.{}", host, port, ip[0], ip[1], ip[2], ip[3]);
    } else {
        const auto &ip = std::get<Uint8Array<16>>(addr);
        entry = AG_FMT("{}:{}:[{:02x}{:02x}:{:02x}{:02x}:{:02x}{:02x}:{:02x}{:02x}:{:02x}{:02x}:{:02x}{:02x}:{:02x}{:"
                       "02x}:{:02x}{:02x}]",
                host, port, ip[0], ip[1], ip[2], ip[3], ip[4], ip[5], ip[6], ip[7], ip[8], ip[9], ip[10], ip[11],
                ip[12], ip[13], ip[14], ip[15]);
    }

    return curl_slist_ptr(curl_slist_append(nullptr, entry.c_str()));
}

DohUpstream::DohUpstream(const UpstreamOptions &opts, const UpstreamFactoryConfig &config)
        : Upstream(opts, config)
        , m_log("DOH upstream") {
    static const CurlInitializer ensure_initialized;
}

Error<Upstream::InitError> DohUpstream::init() {
    m_curlopt_url = m_options.address;
    if (m_curlopt_url.starts_with(SCHEME_H3)) {
        m_curlopt_url.replace(0, SCHEME_H3.size(), SCHEME_HTTPS);
        m_curlopt_http_ver = CURL_HTTP_VERSION_3;
    } else if (!config().enable_http3) {
        m_curlopt_http_ver = CURL_HTTP_VERSION_2;
    }

    auto create_result = create_resolved_hosts_list(m_options.address, m_options.resolved_server_ip);
    if (create_result.has_error()) {
        return make_error(InitError::AE_INVALID_ADDRESS);
    }
    m_resolved = std::move(create_result.value());

    curl_slist *headers;
    if (nullptr == (headers = curl_slist_append(nullptr, "Content-Type: application/dns-message"))
            || nullptr == (headers = curl_slist_append(headers, "Accept: application/dns-message"))) {
        return make_error(InitError::AE_CURL_HEADERS_INIT_FAILED);
    }
    m_request_headers.reset(headers);

    if (!m_pool.init(this)) {
        return make_error(InitError::AE_CURL_POOL_INIT_FAILED);
    }

    if (m_resolved == nullptr) {
        if (!m_options.bootstrap.empty() || SocketAddress(get_host_name(m_options.address).value(), 0).valid()) {
            BootstrapperPtr bootstrapper = std::make_unique<Bootstrapper>(
                    Bootstrapper::Params{get_host_port(m_options.address), DEFAULT_DOH_PORT, m_options.bootstrap,
                            m_options.timeout, m_config, m_options.outbound_interface});
            if (auto err = bootstrapper->init(); !err) {
                m_bootstrapper = std::move(bootstrapper);
            } else {
                return make_error(InitError::AE_BOOTSTRAPPER_INIT_FAILED, err);
            }
        } else {
            return make_error(InitError::AE_EMPTY_BOOTSTRAP);
        }
    }

    m_shutdown_guard = std::make_shared<bool>(true);

    return {};
}

DohUpstream::~DohUpstream() {
    dbglog(m_log, "Destroying...");

    if (auto id = m_reset_bypassed_proxy_connections_subscribe_id; id.has_value()) {
        m_config.socket_factory->unsubscribe_from_reset_bypassed_proxy_connections_event(id.value());
    }

    cleanup_httpver_probe();

    dbglog(m_log, "Stopping queries...");
    this->stop_all_with_error(make_error(DnsError::AE_SHUTTING_DOWN));
    m_pool.timer.reset();
    dbglog(m_log, "Done");

    m_check_proxy.reset();

    dbglog(m_log, "Destroyed");
}

struct DohUpstream::SocketHandle {
    curl_socket_t fd = CURLM_BAD_SOCKET;
    int action = 0;
    UvPtr<uv_poll_t> poll_handle = nullptr;

    ~SocketHandle() {
        this->poll_handle.reset();
    }

    void init(curl_socket_t sock, int act, DohUpstream *upstream, ConnectionPool *pool) {
        int what = ((act & CURL_POLL_IN) ? UV_READABLE : 0) | ((act & CURL_POLL_OUT) ? UV_WRITABLE : 0);

        // clang-format off
        int socktype;
        ev_socklen_t socktype_len = sizeof(socktype);
        if (0 == getsockopt(sock, SOL_SOCKET, SO_TYPE,
#ifdef _WIN32
                (char *) &socktype,
#else
                &socktype,
#endif
                &socktype_len) && socktype == SOCK_DGRAM) {
            // Don't poll write on UDP sockets. It burns CPU cycles, while cURL doesn't even really need it.
            what &= ~UV_WRITABLE;
        }
        // clang-format on

        this->fd = sock;
        this->action = act;
        this->poll_handle = Uv<uv_poll_t>::create_with_parent(pool);
        uv_poll_init_socket(upstream->config().loop.handle(), this->poll_handle->raw(), sock);
        uv_poll_start(this->poll_handle->raw(), what, DohUpstream::on_poll_event);
    }
};

int DohUpstream::on_pool_timer_event(CURLM *multi, long timeout_ms, ConnectionPool *pool) {
    tracelog(pool->parent->m_log, "{}: Setting timeout to {}ms", __func__, timeout_ms);

    UvPtr<uv_timer_t> &timer = pool->timer;
    if (!timer) {
        timer = Uv<uv_timer_t>::create_with_parent(pool);
        uv_timer_init(pool->parent->config().loop.handle(), timer->raw());
    }
    if (timeout_ms < 0) {
        uv_timer_stop(timer->raw());
    } else {
        uv_timer_start(timer->raw(), on_timeout, timeout_ms, 0);
    }
    return 0;
}

void DohUpstream::read_messages() {
    CURLM *pool = m_pool.handle.get();
    int queued;
    CURLMsg *message;

    std::weak_ptr<bool> guard = m_shutdown_guard;
    while (!guard.expired() && nullptr != (message = curl_multi_info_read(pool, &queued))) {
        if (message->msg != CURLMSG_DONE) {
            continue;
        }

        QueryHandle *handle;
        curl_easy_getinfo(message->easy_handle, CURLINFO_PRIVATE, &handle);
        assert(message->easy_handle == handle->curl_handle.get());

        if (message->data.result == CURLE_OK) {
            tracelog_id(handle, "Got response {}", (void *) message->easy_handle);

            long response_code;
            curl_easy_getinfo(message->easy_handle, CURLINFO_RESPONSE_CODE, &response_code);
            if (response_code < 200 || response_code >= 300) {
                handle->error =
                        make_error(DnsError::AE_BAD_RESPONSE, AG_FMT("Got bad response status: {}", response_code));
            }
            char *content_type = nullptr;
            curl_easy_getinfo(message->easy_handle, CURLINFO_CONTENT_TYPE, &content_type);
            if (content_type == nullptr || 0 != strcmp(content_type, "application/dns-message")) {
                handle->error = make_error(DnsError::AE_BAD_RESPONSE,
                        AG_FMT("Got bad response content_type: {}", content_type ? content_type : "(null)"));
            }
            if (handle->response.empty()) {
                handle->error = make_error(DnsError::AE_RESPONSE_PACKET_TOO_SHORT);
            }
        } else {
            if (handle->flags.test(QueryHandle::QHF_PROXIED) && message->data.result == CURLE_COULDNT_CONNECT
                    && m_config.socket_factory->is_proxy_available()) {
                if (m_check_proxy != nullptr) {
                    continue;
                }
                m_check_proxy = CheckProxyState::start(this, m_options.timeout);
                if (m_check_proxy != nullptr) {
                    dbglog_id(handle, "Failed to connect through proxy, checking connectivity with proxy server");
                    continue;
                }
            }

            auto curl_err = make_error(message->data.result);
            if (message->data.result == CURLE_OPERATION_TIMEDOUT) {
                handle->error = make_error(DnsError::AE_TIMED_OUT, curl_err);
            } else {
                handle->error = make_error(DnsError::AE_CURL_ERROR, curl_err);
            }
        }

        handle->cleanup_request();

        m_running_queue.erase(
                std::remove(m_running_queue.begin(), m_running_queue.end(), handle), m_running_queue.end());

        handle->complete();
    }
}

void DohUpstream::on_poll_event(uv_poll_t *poll_handle, int status, int events) {
    auto *pool = (ConnectionPool *) Uv<uv_poll_t>::parent_from_data(poll_handle->data);
    if (!pool) {
        return;
    }
    auto *upstream = pool->parent;
    int action = ((events & UV_READABLE) ? CURL_CSELECT_IN : 0) | ((events & UV_WRITABLE) ? CURL_CSELECT_OUT : 0);

    int still_running;
    uv_os_fd_t fd;
    uv_fileno((uv_handle_t *) poll_handle, &fd);
    CURLMcode err = curl_multi_socket_action(pool->handle.get(), (curl_socket_t) fd, action, &still_running);
    if (err != CURLM_OK) {
        upstream->stop_all_with_error(make_error(DnsError::AE_CURL_ERROR, make_error(err)));
        return;
    }

    upstream->read_messages();
}

void DohUpstream::on_timeout(uv_timer_t *timer) {
    auto *pool = (ConnectionPool *) Uv<uv_timer_t>::parent_from_data(timer->data);
    if (!pool) {
        return;
    }
    auto *upstream = pool->parent;

    int still_running;
    CURLMcode err = curl_multi_socket_action(pool->handle.get(), CURL_SOCKET_TIMEOUT, 0, &still_running);
    if (err != CURLM_OK) {
        upstream->stop_all_with_error(make_error(DnsError::AE_CURL_ERROR, make_error(err)));
        return;
    }

    upstream->read_messages();
}

int DohUpstream::on_socket_update(
        CURL *handle, curl_socket_t socket, int what, ConnectionPool *pool, SocketHandle *socket_data) {
    static constexpr std::string_view WHAT_STR[] = {"none", "IN", "OUT", "INOUT", "REMOVE"};
    tracelog(pool->parent->m_log, "Socket callback: sock={} curl={} sockh={} what={}", socket, handle,
            (void *) socket_data, WHAT_STR[what]);
    if (what == CURL_POLL_REMOVE) {
        tracelog(pool->parent->m_log, "Removing socket");
        delete socket_data;
        curl_multi_assign(pool->handle.get(), socket, nullptr);
    } else {
        if (socket_data == nullptr) {
            tracelog(pool->parent->m_log, "Adding data: {}", WHAT_STR[what]);
            SocketHandle *handle = new SocketHandle();
            handle->init(socket, what, pool->parent, pool);
            curl_multi_assign(pool->handle.get(), socket, handle);
            tracelog(pool->parent->m_log, "New socket: {}", (void *) handle);
        } else {
            tracelog(pool->parent->m_log, "Changing action from {} to {}", WHAT_STR[socket_data->action], WHAT_STR[what]);
            socket_data->init(socket, what, pool->parent, pool);
        }
    }
    return 0;
}

auto DohUpstream::submit_request(QueryHandle *handle) {
    struct Awaitable {
        DohUpstream *self;
        QueryHandle *handle;

        bool await_ready() {
            self->start_request(handle, false);
            return handle->completed;
        }

        void await_suspend(std::coroutine_handle<> h) {
            handle->caller = h;
        }

        void await_resume() {
        }
    };
    tracelog_id(handle, "Submitting request");
    return Awaitable{.self = this, .handle = handle};
};

void DohUpstream::start_request(QueryHandle *handle, bool ignore_proxy) {
    if (m_curlopt_http_ver == CURL_HTTP_VERSION_NONE) {
        assert(config().enable_http3);
        assert(m_curlopt_http_ver != CURL_HTTP_VERSION_3);
        // Start a "race" between HTTP/2 and HTTP/3, if not already running.
        if (m_h2_probe_pool == nullptr) {
            assert(m_h3_probe_pool == nullptr);
            start_httpver_probe();
        }
        // Connection will be retried after the "race".
        goto register_handle;
    }

    if (!handle->create_curl_handle(&m_pool)) {
        // error is already set in `create_curl_handle`
        handle->complete();
        return;
    }

    if (utils::TransportProtocol proto = (m_curlopt_http_ver == CURL_HTTP_VERSION_3) ? utils::TP_UDP : utils::TP_TCP;
            !ignore_proxy && m_config.socket_factory->should_route_through_proxy(proto)) {
        if (m_check_proxy != nullptr) {
            // will proceed after the proxy check
            goto register_handle;
        }

        if (!handle->set_up_proxy(m_config.socket_factory->get_outbound_proxy_settings())) {
            // error is already set in `set_up_proxy`
            handle->complete();
            return;
        }
        handle->flags.set(QueryHandle::QHF_PROXIED);
    } else {
        handle->flags.reset(QueryHandle::QHF_PROXIED);
    }

    if (CURLMcode e = curl_multi_add_handle(m_pool.handle.get(), handle->curl_handle.get()); e != CURLM_OK) {
        handle->error = make_error(DnsError::AE_CURL_ERROR, "Failed to add request in pool", make_error(e));
        handle->complete();
        return;
    }

register_handle:
    m_running_queue.emplace_back(handle);
}

void DohUpstream::stop_all_with_error(Error<DnsError> e) {
    std::deque<QueryHandle *> queue;
    std::swap(queue, m_running_queue);
    for (auto i = queue.begin(); i != queue.end();) {
        QueryHandle *handle = *i;
        handle->error = e;
        handle->cleanup_request();
        i = queue.erase(i);
        handle->complete();
    }
}

void DohUpstream::retry_pending_queries(bool ignoreProxy) {
    std::deque<QueryHandle *> queue;
    queue.swap(m_running_queue);

    for (QueryHandle *h : queue) {
        this->start_request(h, ignoreProxy);
        if (ignoreProxy) {
            h->flags.set(QueryHandle::QHF_BYPASSED_PROXY);
        }
    }
}

void DohUpstream::reset_bypassed_proxy_queries() {
    for (auto i = m_running_queue.begin(); i != m_running_queue.end();) {
        QueryHandle *handle = *i;
        if (!handle->flags.test(QueryHandle::QHF_BYPASSED_PROXY)) {
            ++i;
            continue;
        }

        handle->error = make_error(DnsError::AE_OUTBOUND_PROXY_ERROR, "Reset re-routed directly connection");
        handle->cleanup_request();
        i = m_running_queue.erase(i);
        handle->complete();
    }
}

coro::Task<Upstream::ExchangeResult> DohUpstream::exchange(const ldns_pkt *request, const DnsMessageInfo *) {

    Millis timeout = m_options.timeout;

    std::weak_ptr<bool> guard = m_shutdown_guard;
    if (m_resolved == nullptr) {
        Bootstrapper::ResolveResult resolve_result = co_await m_bootstrapper->get();
        if (guard.expired()) {
            co_return make_error(DnsError::AE_SHUTTING_DOWN);
        }
        if (resolve_result.error) {
            co_return make_error(DnsError::AE_BOOTSTRAP_ERROR, resolve_result.error);
        }
        assert(!resolve_result.addresses.empty());

        Millis resolve_time = duration_cast<Millis>(resolve_result.time_elapsed);
        if (m_options.timeout < resolve_time) {
            co_return make_error(DnsError::AE_TIMED_OUT,
                    AG_FMT("DNS server name resolving took too much time: {}us", resolve_result.time_elapsed.count()));
        }
        timeout = m_options.timeout - resolve_time;

        std::string entry;
        for (const SocketAddress &address : resolve_result.addresses) {
            assert(address.valid());

            std::string addr = address.str();
            tracelog(m_log, "Server address: {}", addr);

<<<<<<< HEAD
            auto split_result = utils::split_host_port(addr);
            if (split_result.has_error()) {
                co_return make_error(DnsError::AE_INTERNAL_ERROR, split_result.error());
            }
            auto [ip, port] = split_result.value();
            std::string_view host = get_host_name(m_options.address).value();
=======
            auto [ip, port] = dns_utils::split_host_port(addr);
            std::string_view host = get_host_name(m_options.address);
>>>>>>> 6643f608
            if (entry.empty()) {
                entry = AG_FMT("{}:{}:{}", host, port, ip);
            } else {
                entry = AG_FMT("{},{}", entry, ip);
            }
        }
        m_resolved = curl_slist_ptr(curl_slist_append(nullptr, entry.c_str()));
        tracelog(m_log, "Resolved server for curl: {}", entry);
    }

    std::unique_ptr<QueryHandle> handle = create_handle(request, timeout);
    if (handle == nullptr) {
        co_return make_error(DnsError::AE_INTERNAL_ERROR, "Failed to create request handle");
    }

    tracelog_id(handle, "Started");

    Error<DnsError> err;
    ldns_pkt *response = nullptr;
    co_await handle->upstream->submit_request(handle.get());
    if (guard.expired()) {
        co_return make_error(DnsError::AE_SHUTTING_DOWN);
    }

    if (handle->error) {
        err = handle->error;
    } else if (ldns_status status = ldns_wire2pkt(&response, handle->response.data(), handle->response.size());
               status != LDNS_STATUS_OK) {
        err = make_error(DnsError::AE_DECODE_ERROR, ldns_get_errorstr_by_id(status));
    }

    if (response != nullptr) {
        handle->restore_packet_id(response);
    }

    tracelog_id(handle, "Completed");

    if (err) {
        co_return err;
    } else {
        co_return ldns_pkt_ptr{response};
    }
}

int DohUpstream::curl_prereq(
        void *clientp, char *conn_primary_ip, char *conn_local_ip, int conn_primary_port, int conn_local_port) {
    auto *handle = (QueryHandle *) clientp;
    auto *upstream = handle->upstream;
    if (upstream->m_curlopt_http_ver != CURL_HTTP_VERSION_NONE) {
        dbglog(upstream->m_log, "HTTP version already selected");
        return CURL_PREREQFUNC_ABORT;
    }
    upstream->m_curlopt_http_ver =
            (handle == upstream->m_h3_probe_handle.get()) ? CURL_HTTP_VERSION_3 : CURL_HTTP_VERSION_2;
    dbglog(upstream->m_log, "HTTP version selected: {}",
            upstream->m_curlopt_http_ver == CURL_HTTP_VERSION_3 ? "HTTP/3" : "HTTP/2");
    upstream->m_httpver_probe_cleanup_task = upstream->config().loop.schedule({}, [upstream] {
        upstream->cleanup_httpver_probe();
        upstream->retry_pending_queries(false);
    });
    return CURL_PREREQFUNC_ABORT;
}

// Attempt connections over HTTP/2 and HTTP/3 concurrently, choose the HTTP version that connects first.
void DohUpstream::start_httpver_probe() {
    dbglog(m_log, "Starting HTTP version probe");

    auto h2_probe_pool = std::make_unique<ConnectionPool>();
    auto h3_probe_pool = std::make_unique<ConnectionPool>();

    if (!h2_probe_pool->init(this) || !h3_probe_pool->init(this)) {
        stop_all_with_error(make_error(DnsError::AE_INTERNAL_ERROR, "Failed to initialize probe connection pools"));
        return;
    }

    auto h2_probe_handle = std::make_unique<QueryHandle>();
    h2_probe_handle->upstream = this;
    h2_probe_handle->timeout = m_options.timeout;
    h2_probe_handle->log = &m_log;
    if (!h2_probe_handle->create_probe_curl_handle(h2_probe_pool.get(), CURL_HTTP_VERSION_2)) {
        stop_all_with_error(std::move(h2_probe_handle->error));
        return;
    }

    auto h3_probe_handle = std::make_unique<QueryHandle>();
    h3_probe_handle->upstream = h2_probe_handle->upstream;
    h3_probe_handle->timeout = h2_probe_handle->timeout;
    h3_probe_handle->log = h2_probe_handle->log;
    if (!h3_probe_handle->create_probe_curl_handle(h3_probe_pool.get(), CURL_HTTP_VERSION_3)) {
        stop_all_with_error(std::move(h3_probe_handle->error));
        return;
    }

    if (CURLM_OK != curl_multi_add_handle(h2_probe_pool->handle.get(), h2_probe_handle->curl_handle.get())
            || CURLM_OK != curl_multi_add_handle(h3_probe_pool->handle.get(), h3_probe_handle->curl_handle.get())) {
        stop_all_with_error(make_error(DnsError::AE_INTERNAL_ERROR, "Failed to add probe handles to probe pools"));
        return;
    }

    m_h2_probe_pool = std::move(h2_probe_pool);
    m_h3_probe_pool = std::move(h3_probe_pool);
    m_h2_probe_handle = std::move(h2_probe_handle);
    m_h3_probe_handle = std::move(h3_probe_handle);
}

void DohUpstream::cleanup_httpver_probe() {
    m_h3_probe_handle.reset();
    m_h2_probe_handle.reset();
    m_h3_probe_pool.reset();
    m_h2_probe_pool.reset();
    config().loop.cancel(std::exchange(m_httpver_probe_cleanup_task, {}));
};

bool DohUpstream::ConnectionPool::init(DohUpstream *parent) {
    this->handle.reset(curl_multi_init());
    if (this->handle == nullptr) {
        return false;
    }

    if (CURLMcode e; CURLM_OK != (e = curl_multi_setopt(this->handle.get(), CURLMOPT_SOCKETFUNCTION, on_socket_update))
            || CURLM_OK != (e = curl_multi_setopt(this->handle.get(), CURLMOPT_SOCKETDATA, this))
            || CURLM_OK != (e = curl_multi_setopt(this->handle.get(), CURLMOPT_TIMERFUNCTION, on_pool_timer_event))
            || CURLM_OK != (e = curl_multi_setopt(this->handle.get(), CURLMOPT_TIMERDATA, this))
            || CURLM_OK != (e = curl_multi_setopt(this->handle.get(), CURLMOPT_PIPELINING, CURLPIPE_MULTIPLEX))) {
        errlog(parent->m_log, "Failed to set options of curl pool: {} (id={})", curl_multi_strerror(e), e);
        this->handle.reset();
        return false;
    }

    this->parent = parent;
    return true;
}

} // namespace dns

// clang format off
template <>
struct ErrorCodeToString<CURLcode> {
    std::string operator()(CURLcode e) {
        const char *msg = curl_easy_strerror(e);
        return msg ? msg : AG_FMT("Unknown error: {}", (int) e);
    }
};

template <>
struct ErrorCodeToString<CURLMcode> {
    std::string operator()(CURLMcode e) {
        const char *msg = curl_multi_strerror(e);
        return msg ? msg : AG_FMT("Unknown error: {}", (int) e);
    }
};
template <>
struct ErrorCodeToString<CURLSHcode> {
    std::string operator()(CURLSHcode e) {
        const char *msg = curl_share_strerror(e);
        return msg ? msg : AG_FMT("Unknown error: {}", (int) e);
    }
};
// clang format on

} // namespace ag<|MERGE_RESOLUTION|>--- conflicted
+++ resolved
@@ -407,18 +407,12 @@
     return url;
 }
 
-<<<<<<< HEAD
 static Result<std::string_view, Upstream::InitError> get_host_name(std::string_view url) {
     auto split_result = utils::split_host_port(get_host_port(url));
     if (split_result.has_error()) {
         return make_error(Upstream::InitError::AE_INVALID_ADDRESS);
     }
     return split_result.value().first;
-=======
-static std::string_view get_host_name(std::string_view url) {
-    return dns_utils::split_host_port(get_host_port(url)).first;
->>>>>>> 6643f608
-}
 
 int DohUpstream::verify_callback(X509_STORE_CTX *ctx, void *arg) {
     DohUpstream::QueryHandle *handle = (DohUpstream::QueryHandle *) arg;
@@ -478,15 +472,11 @@
     }
 
     std::string_view host_port = get_host_port(url);
-<<<<<<< HEAD
     auto split_result = utils::split_host_port(host_port);
     if (split_result.has_error()) {
         make_error(Upstream::InitError::AE_INVALID_ADDRESS);
     }
     auto [host, port_str] = split_result.value();
-=======
-    auto [host, port_str] = dns_utils::split_host_port(host_port);
->>>>>>> 6643f608
     uint16_t port = ag::utils::to_integer<uint16_t>(port_str).value_or(DEFAULT_DOH_PORT);
 
     std::string entry;
@@ -885,17 +875,12 @@
             std::string addr = address.str();
             tracelog(m_log, "Server address: {}", addr);
 
-<<<<<<< HEAD
             auto split_result = utils::split_host_port(addr);
             if (split_result.has_error()) {
                 co_return make_error(DnsError::AE_INTERNAL_ERROR, split_result.error());
             }
             auto [ip, port] = split_result.value();
             std::string_view host = get_host_name(m_options.address).value();
-=======
-            auto [ip, port] = dns_utils::split_host_port(addr);
-            std::string_view host = get_host_name(m_options.address);
->>>>>>> 6643f608
             if (entry.empty()) {
                 entry = AG_FMT("{}:{}:{}", host, port, ip);
             } else {
