--- conflicted
+++ resolved
@@ -84,14 +84,10 @@
         std::weak_ptr<bool> guard = m_shutdown_guard;
         dnscrypt::Client client;
         auto dial_res
-<<<<<<< HEAD
                 = co_await client.dial(m_stamp, this->config().loop, m_config.timeout, m_config.socket_factory, this->make_socket_parameters());
-=======
-                = co_await client.dial(m_stamp, this->config().loop, m_options.timeout, m_config.socket_factory, this->make_socket_parameters());
         if (guard.expired()) {
             co_return {rtt, make_error(DnsError::AE_SHUTTING_DOWN)};
         }
->>>>>>> 5869bcef
         if (dial_res.has_error()) {
             co_return {rtt, make_error(DnsError::AE_HANDSHAKE_ERROR,
                     AG_FMT("Failed to fetch certificate info from {}", m_options.address), dial_res.error())};
